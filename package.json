--- conflicted
+++ resolved
@@ -14,12 +14,8 @@
   "keywords": [],
   "author": "",
   "license": "ISC",
-<<<<<<< HEAD
   "packageManager": "pnpm@10.10.0",
   "dependencies": {
     "@changesets/cli": "^2.29.4"
   }
-=======
-  "packageManager": "pnpm@10.11.0"
->>>>>>> 2219d4d4
 }