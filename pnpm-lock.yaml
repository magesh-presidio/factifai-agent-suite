lockfileVersion: '9.0'

settings:
  autoInstallPeers: true
  excludeLinksFromLockfile: false

importers:

  .:
    dependencies:
      '@changesets/cli':
        specifier: ^2.29.4
        version: 2.29.4

  docs:
    devDependencies:
      vitepress:
        specifier: ^1.6.3
        version: 1.6.3(@algolia/client-search@5.25.0)(@types/node@22.15.18)(axios@1.9.0)(postcss@8.5.3)(search-insights@2.17.3)(typescript@5.8.3)

  packages/factifai-agent:
    dependencies:
      '@aws-sdk/client-bedrock-runtime':
        specifier: ^3.808.0
        version: 3.808.0
      '@langchain/community':
        specifier: ^0.3.42
        version: 0.3.42(@aws-crypto/sha256-js@5.2.0)(@aws-sdk/client-bedrock-runtime@3.808.0)(@aws-sdk/credential-provider-node@3.808.0)(@browserbasehq/sdk@2.5.0)(@browserbasehq/stagehand@1.14.0(@playwright/test@1.51.1)(deepmerge@4.3.1)(dotenv@16.5.0)(openai@4.96.2(ws@8.18.2)(zod@3.24.4))(zod@3.24.4))(@ibm-cloud/watsonx-ai@1.6.4(@langchain/core@0.3.55(openai@4.96.2(ws@8.18.2)(zod@3.24.4))))(@langchain/core@0.3.55(openai@4.96.2(ws@8.18.2)(zod@3.24.4)))(@smithy/util-utf8@2.3.0)(axios@1.9.0)(fast-xml-parser@4.4.1)(ibm-cloud-sdk-core@5.3.2)(ignore@5.3.2)(jsonwebtoken@9.0.2)(openai@4.96.2(ws@8.18.2)(zod@3.24.4))(playwright@1.52.0)(ws@8.18.2)
      '@langchain/core':
        specifier: ^0.3.55
        version: 0.3.55(openai@4.96.2(ws@8.18.2)(zod@3.24.4))
      '@langchain/langgraph':
        specifier: ^0.2.72
        version: 0.2.72(@langchain/core@0.3.55(openai@4.96.2(ws@8.18.2)(zod@3.24.4)))(zod-to-json-schema@3.24.5(zod@3.24.4))
      '@langchain/openai':
        specifier: ^0.5.10
        version: 0.5.10(@langchain/core@0.3.55(openai@4.96.2(ws@8.18.2)(zod@3.24.4)))(ws@8.18.2)
      '@presidio-dev/playwright-core':
        specifier: workspace:*
        version: link:../playwright-core
      boxen:
        specifier: ^8.0.1
        version: 8.0.1
      chalk:
        specifier: ^5.4.1
        version: 5.4.1
      dotenv:
        specifier: ^16.5.0
        version: 16.5.0
      figures:
        specifier: ^6.1.0
        version: 6.1.0
      langchain:
        specifier: ^0.3.25
        version: 0.3.25(@langchain/core@0.3.55(openai@4.96.2(ws@8.18.2)(zod@3.24.4)))(axios@1.9.0)(openai@4.96.2(ws@8.18.2)(zod@3.24.4))(ws@8.18.2)
      ora:
        specifier: ^8.2.0
        version: 8.2.0
      pretty-bytes:
        specifier: ^7.0.0
        version: 7.0.0
      pretty-ms:
        specifier: ^9.2.0
        version: 9.2.0
      string-width:
        specifier: ^7.2.0
        version: 7.2.0
      table:
        specifier: ^6.9.0
        version: 6.9.0
      yargs:
        specifier: ^17.7.2
        version: 17.7.2
      zod:
        specifier: ^3.24.4
        version: 3.24.4
    devDependencies:
      '@types/jest':
        specifier: ^29.5.14
        version: 29.5.14
      '@types/yargs':
        specifier: ^17.0.33
        version: 17.0.33
      '@typescript-eslint/eslint-plugin':
        specifier: ^8.32.1
        version: 8.32.1(@typescript-eslint/parser@8.32.1(eslint@9.26.0)(typescript@5.8.3))(eslint@9.26.0)(typescript@5.8.3)
      '@typescript-eslint/parser':
        specifier: ^8.32.1
        version: 8.32.1(eslint@9.26.0)(typescript@5.8.3)
      esbuild:
        specifier: ^0.25.4
        version: 0.25.4
      eslint:
        specifier: ^9.26.0
        version: 9.26.0
      jest:
        specifier: ^29.7.0
        version: 29.7.0(@types/node@22.15.18)
      typescript:
        specifier: ^5.8.3
        version: 5.8.3

  packages/playwright-core:
    dependencies:
      playwright:
        specifier: ^1.52.0
        version: 1.52.0
    devDependencies:
      '@types/jest':
        specifier: ^29.5.14
        version: 29.5.14
      '@types/node':
        specifier: ^22.15.18
        version: 22.15.18
      '@typescript-eslint/eslint-plugin':
        specifier: ^8.32.1
        version: 8.32.1(@typescript-eslint/parser@8.32.1(eslint@9.26.0)(typescript@5.8.3))(eslint@9.26.0)(typescript@5.8.3)
      '@typescript-eslint/parser':
        specifier: ^8.32.1
        version: 8.32.1(eslint@9.26.0)(typescript@5.8.3)
      esbuild:
        specifier: ^0.25.4
        version: 0.25.4
      typescript:
        specifier: ^5.8.3
        version: 5.8.3

packages:

  '@algolia/autocomplete-core@1.17.7':
    resolution: {integrity: sha512-BjiPOW6ks90UKl7TwMv7oNQMnzU+t/wk9mgIDi6b1tXpUek7MW0lbNOUHpvam9pe3lVCf4xPFT+lK7s+e+fs7Q==}

  '@algolia/autocomplete-plugin-algolia-insights@1.17.7':
    resolution: {integrity: sha512-Jca5Ude6yUOuyzjnz57og7Et3aXjbwCSDf/8onLHSQgw1qW3ALl9mrMWaXb5FmPVkV3EtkD2F/+NkT6VHyPu9A==}
    peerDependencies:
      search-insights: '>= 1 < 3'

  '@algolia/autocomplete-preset-algolia@1.17.7':
    resolution: {integrity: sha512-ggOQ950+nwbWROq2MOCIL71RE0DdQZsceqrg32UqnhDz8FlO9rL8ONHNsI2R1MH0tkgVIDKI/D0sMiUchsFdWA==}
    peerDependencies:
      '@algolia/client-search': '>= 4.9.1 < 6'
      algoliasearch: '>= 4.9.1 < 6'

  '@algolia/autocomplete-shared@1.17.7':
    resolution: {integrity: sha512-o/1Vurr42U/qskRSuhBH+VKxMvkkUVTLU6WZQr+L5lGZZLYWyhdzWjW0iGXY7EkwRTjBqvN2EsR81yCTGV/kmg==}
    peerDependencies:
      '@algolia/client-search': '>= 4.9.1 < 6'
      algoliasearch: '>= 4.9.1 < 6'

  '@algolia/client-abtesting@5.25.0':
    resolution: {integrity: sha512-1pfQulNUYNf1Tk/svbfjfkLBS36zsuph6m+B6gDkPEivFmso/XnRgwDvjAx80WNtiHnmeNjIXdF7Gos8+OLHqQ==}
    engines: {node: '>= 14.0.0'}

  '@algolia/client-analytics@5.25.0':
    resolution: {integrity: sha512-AFbG6VDJX/o2vDd9hqncj1B6B4Tulk61mY0pzTtzKClyTDlNP0xaUiEKhl6E7KO9I/x0FJF5tDCm0Hn6v5x18A==}
    engines: {node: '>= 14.0.0'}

  '@algolia/client-common@5.25.0':
    resolution: {integrity: sha512-il1zS/+Rc6la6RaCdSZ2YbJnkQC6W1wiBO8+SH+DE6CPMWBU6iDVzH0sCKSAtMWl9WBxoN6MhNjGBnCv9Yy2bA==}
    engines: {node: '>= 14.0.0'}

  '@algolia/client-insights@5.25.0':
    resolution: {integrity: sha512-blbjrUH1siZNfyCGeq0iLQu00w3a4fBXm0WRIM0V8alcAPo7rWjLbMJMrfBtzL9X5ic6wgxVpDADXduGtdrnkw==}
    engines: {node: '>= 14.0.0'}

  '@algolia/client-personalization@5.25.0':
    resolution: {integrity: sha512-aywoEuu1NxChBcHZ1pWaat0Plw7A8jDMwjgRJ00Mcl7wGlwuPt5dJ/LTNcg3McsEUbs2MBNmw0ignXBw9Tbgow==}
    engines: {node: '>= 14.0.0'}

  '@algolia/client-query-suggestions@5.25.0':
    resolution: {integrity: sha512-a/W2z6XWKjKjIW1QQQV8PTTj1TXtaKx79uR3NGBdBdGvVdt24KzGAaN7sCr5oP8DW4D3cJt44wp2OY/fZcPAVA==}
    engines: {node: '>= 14.0.0'}

  '@algolia/client-search@5.25.0':
    resolution: {integrity: sha512-9rUYcMIBOrCtYiLX49djyzxqdK9Dya/6Z/8sebPn94BekT+KLOpaZCuc6s0Fpfq7nx5J6YY5LIVFQrtioK9u0g==}
    engines: {node: '>= 14.0.0'}

  '@algolia/ingestion@1.25.0':
    resolution: {integrity: sha512-jJeH/Hk+k17Vkokf02lkfYE4A+EJX+UgnMhTLR/Mb+d1ya5WhE+po8p5a/Nxb6lo9OLCRl6w3Hmk1TX1e9gVbQ==}
    engines: {node: '>= 14.0.0'}

  '@algolia/monitoring@1.25.0':
    resolution: {integrity: sha512-Ls3i1AehJ0C6xaHe7kK9vPmzImOn5zBg7Kzj8tRYIcmCWVyuuFwCIsbuIIz/qzUf1FPSWmw0TZrGeTumk2fqXg==}
    engines: {node: '>= 14.0.0'}

  '@algolia/recommend@5.25.0':
    resolution: {integrity: sha512-79sMdHpiRLXVxSjgw7Pt4R1aNUHxFLHiaTDnN2MQjHwJ1+o3wSseb55T9VXU4kqy3m7TUme3pyRhLk5ip/S4Mw==}
    engines: {node: '>= 14.0.0'}

  '@algolia/requester-browser-xhr@5.25.0':
    resolution: {integrity: sha512-JLaF23p1SOPBmfEqozUAgKHQrGl3z/Z5RHbggBu6s07QqXXcazEsub5VLonCxGVqTv6a61AAPr8J1G5HgGGjEw==}
    engines: {node: '>= 14.0.0'}

  '@algolia/requester-fetch@5.25.0':
    resolution: {integrity: sha512-rtzXwqzFi1edkOF6sXxq+HhmRKDy7tz84u0o5t1fXwz0cwx+cjpmxu/6OQKTdOJFS92JUYHsG51Iunie7xbqfQ==}
    engines: {node: '>= 14.0.0'}

  '@algolia/requester-node-http@5.25.0':
    resolution: {integrity: sha512-ZO0UKvDyEFvyeJQX0gmZDQEvhLZ2X10K+ps6hViMo1HgE2V8em00SwNsQ+7E/52a+YiBkVWX61pJJJE44juDMQ==}
    engines: {node: '>= 14.0.0'}

  '@ampproject/remapping@2.3.0':
    resolution: {integrity: sha512-30iZtAPgz+LTIYoeivqYo853f02jBYSd5uGnGpkFV0M3xOt9aN73erkgYAmZU43x4VfqcnLxW9Kpg3R5LC4YYw==}
    engines: {node: '>=6.0.0'}

  '@anthropic-ai/sdk@0.27.3':
    resolution: {integrity: sha512-IjLt0gd3L4jlOfilxVXTifn42FnVffMgDC04RJK1KDZpmkBWLv0XC92MVVmkxrFZNS/7l3xWgP/I3nqtX1sQHw==}

  '@aws-crypto/crc32@5.2.0':
    resolution: {integrity: sha512-nLbCWqQNgUiwwtFsen1AdzAtvuLRsQS8rYgMuxCrdKf9kOssamGLuPwyTY9wyYblNr9+1XM8v6zoDTPPSIeANg==}
    engines: {node: '>=16.0.0'}

  '@aws-crypto/sha256-browser@5.2.0':
    resolution: {integrity: sha512-AXfN/lGotSQwu6HNcEsIASo7kWXZ5HYWvfOmSNKDsEqC4OashTp8alTmaz+F7TC2L083SFv5RdB+qU3Vs1kZqw==}

  '@aws-crypto/sha256-js@5.2.0':
    resolution: {integrity: sha512-FFQQyu7edu4ufvIZ+OadFpHHOt+eSTBaYaki44c+akjg7qZg9oOQeLlk77F6tSYqjDAFClrHJk9tMf0HdVyOvA==}
    engines: {node: '>=16.0.0'}

  '@aws-crypto/supports-web-crypto@5.2.0':
    resolution: {integrity: sha512-iAvUotm021kM33eCdNfwIN//F77/IADDSs58i+MDaOqFrVjZo9bAal0NK7HurRuWLLpF1iLX7gbWrjHjeo+YFg==}

  '@aws-crypto/util@5.2.0':
    resolution: {integrity: sha512-4RkU9EsI6ZpBve5fseQlGNUWKMa1RLPQ1dnjnQoe07ldfIzcsGb5hC5W0Dm7u423KWzawlrpbjXBrXCEv9zazQ==}

  '@aws-sdk/client-bedrock-runtime@3.808.0':
    resolution: {integrity: sha512-OzjqAlevqurwAPiBGO++90pvpJCyjK6UrQH2av7oTwAwWYpY/wqVCGjch/pkme6G2+o76FjPvUKxfEcBu+5pKQ==}
    engines: {node: '>=18.0.0'}

  '@aws-sdk/client-sso@3.808.0':
    resolution: {integrity: sha512-NxGomD0x9q30LPOXf4x7haOm6l2BJdLEzpiC/bPEXUkf2+4XudMQumMA/hDfErY5hCE19mFAouoO465m3Gl3JQ==}
    engines: {node: '>=18.0.0'}

  '@aws-sdk/core@3.808.0':
    resolution: {integrity: sha512-+nTmxJVIPtAarGq9Fd/uU2qU/Ngfb9EntT0/kwXdKKMI0wU9fQNWi10xSTVeqOtzWERbQpOJgBAdta+v3W7cng==}
    engines: {node: '>=18.0.0'}

  '@aws-sdk/credential-provider-env@3.808.0':
    resolution: {integrity: sha512-snPRQnwG9PV4kYHQimo1tenf7P974RcdxkHUThzWSxPEV7HpjxTFYNWGlKbOKBhL4AcgeCVeiZ/j+zveF2lEPA==}
    engines: {node: '>=18.0.0'}

  '@aws-sdk/credential-provider-http@3.808.0':
    resolution: {integrity: sha512-gNXjlx3BIUeX7QpVqxbjBxG6zm45lC39QvUIo92WzEJd2OTPcR8TU0OTTsgq/lpn2FrKcISj5qXvhWykd41+CA==}
    engines: {node: '>=18.0.0'}

  '@aws-sdk/credential-provider-ini@3.808.0':
    resolution: {integrity: sha512-Y53CW0pCvFQQEvtVFwExCCMbTg+6NOl8b3YOuZVzPmVmDoW7M1JIn9IScesqoGERXL3VoXny6nYTsZj+vfpp7Q==}
    engines: {node: '>=18.0.0'}

  '@aws-sdk/credential-provider-node@3.808.0':
    resolution: {integrity: sha512-lASHlXJ6U5Cpnt9Gs+mWaaSmWcEibr1AFGhp+5UNvfyd+UU2Oiwgbo7rYXygmaVDGkbfXEiTkgYtoNOBSddnWQ==}
    engines: {node: '>=18.0.0'}

  '@aws-sdk/credential-provider-process@3.808.0':
    resolution: {integrity: sha512-ZLqp+xsQUatoo8pMozcfLwf/pwfXeIk0w3n0Lo/rWBgT3RcdECmmPCRcnkYBqxHQyE66aS9HiJezZUwMYPqh6w==}
    engines: {node: '>=18.0.0'}

  '@aws-sdk/credential-provider-sso@3.808.0':
    resolution: {integrity: sha512-gWZByAokHX+aps1+syIW/hbKUBrjE2RpPRd/RGQvrBbVVgwsJzsHKsW0zy1B6mgARPG6IahmSUMjNkBCVsiAgw==}
    engines: {node: '>=18.0.0'}

  '@aws-sdk/credential-provider-web-identity@3.808.0':
    resolution: {integrity: sha512-SsGa1Gfa05aJM/qYOtHmfg0OKKW6Fl6kyMCcai63jWDVDYy0QSHcesnqRayJolISkdsVK6bqoWoFcPxiopcFcg==}
    engines: {node: '>=18.0.0'}

  '@aws-sdk/eventstream-handler-node@3.804.0':
    resolution: {integrity: sha512-LZddQVBUCB86tZtLJRhqiDyIqr4hfRxZCcUp1fZSfpBMcf419lgcFRGWMR3J/kCWHQ0G05aor7fSeoeaxskuNQ==}
    engines: {node: '>=18.0.0'}

  '@aws-sdk/middleware-eventstream@3.804.0':
    resolution: {integrity: sha512-3lPxZshOJoKSxIMUq8FCiIre+FZ1g/t+O7DHwOMB6EuzJ8lp5QyUeh1wE5iD/gB8VhWZoj90rGIaWCmT8ccEuA==}
    engines: {node: '>=18.0.0'}

  '@aws-sdk/middleware-host-header@3.804.0':
    resolution: {integrity: sha512-bum1hLVBrn2lJCi423Z2fMUYtsbkGI2s4N+2RI2WSjvbaVyMSv/WcejIrjkqiiMR+2Y7m5exgoKeg4/TODLDPQ==}
    engines: {node: '>=18.0.0'}

  '@aws-sdk/middleware-logger@3.804.0':
    resolution: {integrity: sha512-w/qLwL3iq0KOPQNat0Kb7sKndl9BtceigINwBU7SpkYWX9L/Lem6f8NPEKrC9Tl4wDBht3Yztub4oRTy/horJA==}
    engines: {node: '>=18.0.0'}

  '@aws-sdk/middleware-recursion-detection@3.804.0':
    resolution: {integrity: sha512-zqHOrvLRdsUdN/ehYfZ9Tf8svhbiLLz5VaWUz22YndFv6m9qaAcijkpAOlKexsv3nLBMJdSdJ6GUTAeIy3BZzw==}
    engines: {node: '>=18.0.0'}

  '@aws-sdk/middleware-user-agent@3.808.0':
    resolution: {integrity: sha512-VckV6l5cf/rL3EtgzSHVTTD4mI0gd8UxDDWbKJsxbQ2bpNPDQG2L1wWGLaolTSzjEJ5f3ijDwQrNDbY9l85Mmg==}
    engines: {node: '>=18.0.0'}

  '@aws-sdk/nested-clients@3.808.0':
    resolution: {integrity: sha512-NparPojwoBul7XPCasy4psFMJbw7Ys4bz8lVB93ljEUD4VV7mM7zwK27Uhz20B8mBFGmFEoAprPsVymJcK9Vcw==}
    engines: {node: '>=18.0.0'}

  '@aws-sdk/region-config-resolver@3.808.0':
    resolution: {integrity: sha512-9x2QWfphkARZY5OGkl9dJxZlSlYM2l5inFeo2bKntGuwg4A4YUe5h7d5yJ6sZbam9h43eBrkOdumx03DAkQF9A==}
    engines: {node: '>=18.0.0'}

  '@aws-sdk/token-providers@3.808.0':
    resolution: {integrity: sha512-PsfKanHmnyO7FxowXqxbLQ+QjURCdSGxyhUiSdZbfvlvme/wqaMyIoMV/i4jppndksoSdPbW2kZXjzOqhQF+ew==}
    engines: {node: '>=18.0.0'}

  '@aws-sdk/types@3.804.0':
    resolution: {integrity: sha512-A9qnsy9zQ8G89vrPPlNG9d1d8QcKRGqJKqwyGgS0dclJpwy6d1EWgQLIolKPl6vcFpLoe6avLOLxr+h8ur5wpg==}
    engines: {node: '>=18.0.0'}

  '@aws-sdk/util-endpoints@3.808.0':
    resolution: {integrity: sha512-N6Lic98uc4ADB7fLWlzx+1uVnq04VgVjngZvwHoujcRg9YDhIg9dUDiTzD5VZv13g1BrPYmvYP1HhsildpGV6w==}
    engines: {node: '>=18.0.0'}

  '@aws-sdk/util-locate-window@3.723.0':
    resolution: {integrity: sha512-Yf2CS10BqK688DRsrKI/EO6B8ff5J86NXe4C+VCysK7UOgN0l1zOTeTukZ3H8Q9tYYX3oaF1961o8vRkFm7Nmw==}
    engines: {node: '>=18.0.0'}

  '@aws-sdk/util-user-agent-browser@3.804.0':
    resolution: {integrity: sha512-KfW6T6nQHHM/vZBBdGn6fMyG/MgX5lq82TDdX4HRQRRuHKLgBWGpKXqqvBwqIaCdXwWHgDrg2VQups6GqOWW2A==}

  '@aws-sdk/util-user-agent-node@3.808.0':
    resolution: {integrity: sha512-5UmB6u7RBSinXZAVP2iDgqyeVA/odO2SLEcrXaeTCw8ICXEoqF0K+GL36T4iDbzCBOAIugOZ6OcQX5vH3ck5UA==}
    engines: {node: '>=18.0.0'}
    peerDependencies:
      aws-crt: '>=1.0.0'
    peerDependenciesMeta:
      aws-crt:
        optional: true

  '@babel/code-frame@7.26.2':
    resolution: {integrity: sha512-RJlIHRueQgwWitWgF8OdFYGZX328Ax5BCemNGlqHfplnRT9ESi8JkFlvaVYbS+UubVY6dpv87Fs2u5M29iNFVQ==}
    engines: {node: '>=6.9.0'}

  '@babel/compat-data@7.26.8':
    resolution: {integrity: sha512-oH5UPLMWR3L2wEFLnFJ1TZXqHufiTKAiLfqw5zkhS4dKXLJ10yVztfil/twG8EDTA4F/tvVNw9nOl4ZMslB8rQ==}
    engines: {node: '>=6.9.0'}

  '@babel/core@7.26.10':
    resolution: {integrity: sha512-vMqyb7XCDMPvJFFOaT9kxtiRh42GwlZEg1/uIgtZshS5a/8OaduUfCi7kynKgc3Tw/6Uo2D+db9qBttghhmxwQ==}
    engines: {node: '>=6.9.0'}

  '@babel/generator@7.27.0':
    resolution: {integrity: sha512-VybsKvpiN1gU1sdMZIp7FcqphVVKEwcuj02x73uvcHE0PTihx1nlBcowYWhDwjpoAXRv43+gDzyggGnn1XZhVw==}
    engines: {node: '>=6.9.0'}

  '@babel/helper-compilation-targets@7.27.0':
    resolution: {integrity: sha512-LVk7fbXml0H2xH34dFzKQ7TDZ2G4/rVTOrq9V+icbbadjbVxxeFeDsNHv2SrZeWoA+6ZiTyWYWtScEIW07EAcA==}
    engines: {node: '>=6.9.0'}

  '@babel/helper-module-imports@7.25.9':
    resolution: {integrity: sha512-tnUA4RsrmflIM6W6RFTLFSXITtl0wKjgpnLgXyowocVPrbYrLUXSBXDgTs8BlbmIzIdlBySRQjINYs2BAkiLtw==}
    engines: {node: '>=6.9.0'}

  '@babel/helper-module-transforms@7.26.0':
    resolution: {integrity: sha512-xO+xu6B5K2czEnQye6BHA7DolFFmS3LB7stHZFaOLb1pAwO1HWLS8fXA+eh0A2yIvltPVmx3eNNDBJA2SLHXFw==}
    engines: {node: '>=6.9.0'}
    peerDependencies:
      '@babel/core': ^7.0.0

  '@babel/helper-plugin-utils@7.26.5':
    resolution: {integrity: sha512-RS+jZcRdZdRFzMyr+wcsaqOmld1/EqTghfaBGQQd/WnRdzdlvSZ//kF7U8VQTxf1ynZ4cjUcYgjVGx13ewNPMg==}
    engines: {node: '>=6.9.0'}

  '@babel/helper-string-parser@7.25.9':
    resolution: {integrity: sha512-4A/SCr/2KLd5jrtOMFzaKjVtAei3+2r/NChoBNoZ3EyP/+GlhoaEGoWOZUmFmoITP7zOJyHIMm+DYRd8o3PvHA==}
    engines: {node: '>=6.9.0'}

  '@babel/helper-validator-identifier@7.25.9':
    resolution: {integrity: sha512-Ed61U6XJc3CVRfkERJWDz4dJwKe7iLmmJsbOGu9wSloNSFttHV0I8g6UAgb7qnK5ly5bGLPd4oXZlxCdANBOWQ==}
    engines: {node: '>=6.9.0'}

  '@babel/helper-validator-option@7.25.9':
    resolution: {integrity: sha512-e/zv1co8pp55dNdEcCynfj9X7nyUKUXoUEwfXqaZt0omVOmDe9oOTdKStH4GmAw6zxMFs50ZayuMfHDKlO7Tfw==}
    engines: {node: '>=6.9.0'}

  '@babel/helpers@7.27.0':
    resolution: {integrity: sha512-U5eyP/CTFPuNE3qk+WZMxFkp/4zUzdceQlfzf7DdGdhp+Fezd7HD+i8Y24ZuTMKX3wQBld449jijbGq6OdGNQg==}
    engines: {node: '>=6.9.0'}

  '@babel/parser@7.27.0':
    resolution: {integrity: sha512-iaepho73/2Pz7w2eMS0Q5f83+0RKI7i4xmiYeBmDzfRVbQtTOG7Ts0S4HzJVsTMGI9keU8rNfuZr8DKfSt7Yyg==}
    engines: {node: '>=6.0.0'}
    hasBin: true

  '@babel/plugin-syntax-async-generators@7.8.4':
    resolution: {integrity: sha512-tycmZxkGfZaxhMRbXlPXuVFpdWlXpir2W4AMhSJgRKzk/eDlIXOhb2LHWoLpDF7TEHylV5zNhykX6KAgHJmTNw==}
    peerDependencies:
      '@babel/core': ^7.0.0-0

  '@babel/plugin-syntax-bigint@7.8.3':
    resolution: {integrity: sha512-wnTnFlG+YxQm3vDxpGE57Pj0srRU4sHE/mDkt1qv2YJJSeUAec2ma4WLUnUPeKjyrfntVwe/N6dCXpU+zL3Npg==}
    peerDependencies:
      '@babel/core': ^7.0.0-0

  '@babel/plugin-syntax-class-properties@7.12.13':
    resolution: {integrity: sha512-fm4idjKla0YahUNgFNLCB0qySdsoPiZP3iQE3rky0mBUtMZ23yDJ9SJdg6dXTSDnulOVqiF3Hgr9nbXvXTQZYA==}
    peerDependencies:
      '@babel/core': ^7.0.0-0

  '@babel/plugin-syntax-class-static-block@7.14.5':
    resolution: {integrity: sha512-b+YyPmr6ldyNnM6sqYeMWE+bgJcJpO6yS4QD7ymxgH34GBPNDM/THBh8iunyvKIZztiwLH4CJZ0RxTk9emgpjw==}
    engines: {node: '>=6.9.0'}
    peerDependencies:
      '@babel/core': ^7.0.0-0

  '@babel/plugin-syntax-import-attributes@7.26.0':
    resolution: {integrity: sha512-e2dttdsJ1ZTpi3B9UYGLw41hifAubg19AtCu/2I/F1QNVclOBr1dYpTdmdyZ84Xiz43BS/tCUkMAZNLv12Pi+A==}
    engines: {node: '>=6.9.0'}
    peerDependencies:
      '@babel/core': ^7.0.0-0

  '@babel/plugin-syntax-import-meta@7.10.4':
    resolution: {integrity: sha512-Yqfm+XDx0+Prh3VSeEQCPU81yC+JWZ2pDPFSS4ZdpfZhp4MkFMaDC1UqseovEKwSUpnIL7+vK+Clp7bfh0iD7g==}
    peerDependencies:
      '@babel/core': ^7.0.0-0

  '@babel/plugin-syntax-json-strings@7.8.3':
    resolution: {integrity: sha512-lY6kdGpWHvjoe2vk4WrAapEuBR69EMxZl+RoGRhrFGNYVK8mOPAW8VfbT/ZgrFbXlDNiiaxQnAtgVCZ6jv30EA==}
    peerDependencies:
      '@babel/core': ^7.0.0-0

  '@babel/plugin-syntax-jsx@7.25.9':
    resolution: {integrity: sha512-ld6oezHQMZsZfp6pWtbjaNDF2tiiCYYDqQszHt5VV437lewP9aSi2Of99CK0D0XB21k7FLgnLcmQKyKzynfeAA==}
    engines: {node: '>=6.9.0'}
    peerDependencies:
      '@babel/core': ^7.0.0-0

  '@babel/plugin-syntax-logical-assignment-operators@7.10.4':
    resolution: {integrity: sha512-d8waShlpFDinQ5MtvGU9xDAOzKH47+FFoney2baFIoMr952hKOLp1HR7VszoZvOsV/4+RRszNY7D17ba0te0ig==}
    peerDependencies:
      '@babel/core': ^7.0.0-0

  '@babel/plugin-syntax-nullish-coalescing-operator@7.8.3':
    resolution: {integrity: sha512-aSff4zPII1u2QD7y+F8oDsz19ew4IGEJg9SVW+bqwpwtfFleiQDMdzA/R+UlWDzfnHFCxxleFT0PMIrR36XLNQ==}
    peerDependencies:
      '@babel/core': ^7.0.0-0

  '@babel/plugin-syntax-numeric-separator@7.10.4':
    resolution: {integrity: sha512-9H6YdfkcK/uOnY/K7/aA2xpzaAgkQn37yzWUMRK7OaPOqOpGS1+n0H5hxT9AUw9EsSjPW8SVyMJwYRtWs3X3ug==}
    peerDependencies:
      '@babel/core': ^7.0.0-0

  '@babel/plugin-syntax-object-rest-spread@7.8.3':
    resolution: {integrity: sha512-XoqMijGZb9y3y2XskN+P1wUGiVwWZ5JmoDRwx5+3GmEplNyVM2s2Dg8ILFQm8rWM48orGy5YpI5Bl8U1y7ydlA==}
    peerDependencies:
      '@babel/core': ^7.0.0-0

  '@babel/plugin-syntax-optional-catch-binding@7.8.3':
    resolution: {integrity: sha512-6VPD0Pc1lpTqw0aKoeRTMiB+kWhAoT24PA+ksWSBrFtl5SIRVpZlwN3NNPQjehA2E/91FV3RjLWoVTglWcSV3Q==}
    peerDependencies:
      '@babel/core': ^7.0.0-0

  '@babel/plugin-syntax-optional-chaining@7.8.3':
    resolution: {integrity: sha512-KoK9ErH1MBlCPxV0VANkXW2/dw4vlbGDrFgz8bmUsBGYkFRcbRwMh6cIJubdPrkxRwuGdtCk0v/wPTKbQgBjkg==}
    peerDependencies:
      '@babel/core': ^7.0.0-0

  '@babel/plugin-syntax-private-property-in-object@7.14.5':
    resolution: {integrity: sha512-0wVnp9dxJ72ZUJDV27ZfbSj6iHLoytYZmh3rFcxNnvsJF3ktkzLDZPy/mA17HGsaQT3/DQsWYX1f1QGWkCoVUg==}
    engines: {node: '>=6.9.0'}
    peerDependencies:
      '@babel/core': ^7.0.0-0

  '@babel/plugin-syntax-top-level-await@7.14.5':
    resolution: {integrity: sha512-hx++upLv5U1rgYfwe1xBQUhRmU41NEvpUvrp8jkrSCdvGSnM5/qdRMtylJ6PG5OFkBaHkbTAKTnd3/YyESRHFw==}
    engines: {node: '>=6.9.0'}
    peerDependencies:
      '@babel/core': ^7.0.0-0

  '@babel/plugin-syntax-typescript@7.25.9':
    resolution: {integrity: sha512-hjMgRy5hb8uJJjUcdWunWVcoi9bGpJp8p5Ol1229PoN6aytsLwNMgmdftO23wnCLMfVmTwZDWMPNq/D1SY60JQ==}
    engines: {node: '>=6.9.0'}
    peerDependencies:
      '@babel/core': ^7.0.0-0

  '@babel/runtime@7.27.1':
    resolution: {integrity: sha512-1x3D2xEk2fRo3PAhwQwu5UubzgiVWSXTBfWpVd2Mx2AzRqJuDJCsgaDVZ7HB5iGzDW1Hl1sWN2mFyKjmR9uAog==}
    engines: {node: '>=6.9.0'}

  '@babel/template@7.27.0':
    resolution: {integrity: sha512-2ncevenBqXI6qRMukPlXwHKHchC7RyMuu4xv5JBXRfOGVcTy1mXCD12qrp7Jsoxll1EV3+9sE4GugBVRjT2jFA==}
    engines: {node: '>=6.9.0'}

  '@babel/traverse@7.27.0':
    resolution: {integrity: sha512-19lYZFzYVQkkHkl4Cy4WrAVcqBkgvV2YM2TU3xG6DIwO7O3ecbDPfW3yM3bjAGcqcQHi+CCtjMR3dIEHxsd6bA==}
    engines: {node: '>=6.9.0'}

  '@babel/types@7.27.0':
    resolution: {integrity: sha512-H45s8fVLYjbhFH62dIJ3WtmJ6RSPt/3DRO0ZcT2SUiYiQyz3BLVb9ADEnLl91m74aQPS3AzzeajZHYOalWe3bg==}
    engines: {node: '>=6.9.0'}

  '@bcoe/v8-coverage@0.2.3':
    resolution: {integrity: sha512-0hYQ8SB4Db5zvZB4axdMHGwEaQjkZzFjQiN9LVYvIFB2nSUHW9tYpxWriPrWDASIxiaXax83REcLxuSdnGPZtw==}

  '@browserbasehq/sdk@2.5.0':
    resolution: {integrity: sha512-bcnbYZvm5Ht1nrHUfWDK4crspiTy1ESJYMApsMiOTUnlKOan0ocRD6m7hZH34iSC2c2XWsoryR80cwsYgCBWzQ==}

  '@browserbasehq/stagehand@1.14.0':
    resolution: {integrity: sha512-Hi/EzgMFWz+FKyepxHTrqfTPjpsuBS4zRy3e9sbMpBgLPv+9c0R+YZEvS7Bw4mTS66QtvvURRT6zgDGFotthVQ==}
    peerDependencies:
      '@playwright/test': ^1.42.1
      deepmerge: ^4.3.1
      dotenv: ^16.4.5
      openai: ^4.62.1
      zod: ^3.23.8

  '@cfworker/json-schema@4.1.1':
    resolution: {integrity: sha512-gAmrUZSGtKc3AiBL71iNWxDsyUC5uMaKKGdvzYsBoTW/xi42JQHl7eKV2OYzCUqvc+D2RCcf7EXY2iCyFIk6og==}

<<<<<<< HEAD
  '@changesets/apply-release-plan@7.0.12':
    resolution: {integrity: sha512-EaET7As5CeuhTzvXTQCRZeBUcisoYPDDcXvgTE/2jmmypKp0RC7LxKj/yzqeh/1qFTZI7oDGFcL1PHRuQuketQ==}

  '@changesets/assemble-release-plan@6.0.8':
    resolution: {integrity: sha512-y8+8LvZCkKJdbUlpXFuqcavpzJR80PN0OIfn8HZdwK7Sh6MgLXm4hKY5vu6/NDoKp8lAlM4ERZCqRMLxP4m+MQ==}

  '@changesets/changelog-git@0.2.1':
    resolution: {integrity: sha512-x/xEleCFLH28c3bQeQIyeZf8lFXyDFVn1SgcBiR2Tw/r4IAWlk1fzxCEZ6NxQAjF2Nwtczoen3OA2qR+UawQ8Q==}

  '@changesets/cli@2.29.4':
    resolution: {integrity: sha512-VW30x9oiFp/un/80+5jLeWgEU6Btj8IqOgI+X/zAYu4usVOWXjPIK5jSSlt5jsCU7/6Z7AxEkarxBxGUqkAmNg==}
    hasBin: true

  '@changesets/config@3.1.1':
    resolution: {integrity: sha512-bd+3Ap2TKXxljCggI0mKPfzCQKeV/TU4yO2h2C6vAihIo8tzseAn2e7klSuiyYYXvgu53zMN1OeYMIQkaQoWnA==}

  '@changesets/errors@0.2.0':
    resolution: {integrity: sha512-6BLOQUscTpZeGljvyQXlWOItQyU71kCdGz7Pi8H8zdw6BI0g3m43iL4xKUVPWtG+qrrL9DTjpdn8eYuCQSRpow==}

  '@changesets/get-dependents-graph@2.1.3':
    resolution: {integrity: sha512-gphr+v0mv2I3Oxt19VdWRRUxq3sseyUpX9DaHpTUmLj92Y10AGy+XOtV+kbM6L/fDcpx7/ISDFK6T8A/P3lOdQ==}

  '@changesets/get-release-plan@4.0.12':
    resolution: {integrity: sha512-KukdEgaafnyGryUwpHG2kZ7xJquOmWWWk5mmoeQaSvZTWH1DC5D/Sw6ClgGFYtQnOMSQhgoEbDxAbpIIayKH1g==}

  '@changesets/get-version-range-type@0.4.0':
    resolution: {integrity: sha512-hwawtob9DryoGTpixy1D3ZXbGgJu1Rhr+ySH2PvTLHvkZuQ7sRT4oQwMh0hbqZH1weAooedEjRsbrWcGLCeyVQ==}

  '@changesets/git@3.0.4':
    resolution: {integrity: sha512-BXANzRFkX+XcC1q/d27NKvlJ1yf7PSAgi8JG6dt8EfbHFHi4neau7mufcSca5zRhwOL8j9s6EqsxmT+s+/E6Sw==}

  '@changesets/logger@0.1.1':
    resolution: {integrity: sha512-OQtR36ZlnuTxKqoW4Sv6x5YIhOmClRd5pWsjZsddYxpWs517R0HkyiefQPIytCVh4ZcC5x9XaG8KTdd5iRQUfg==}

  '@changesets/parse@0.4.1':
    resolution: {integrity: sha512-iwksMs5Bf/wUItfcg+OXrEpravm5rEd9Bf4oyIPL4kVTmJQ7PNDSd6MDYkpSJR1pn7tz/k8Zf2DhTCqX08Ou+Q==}

  '@changesets/pre@2.0.2':
    resolution: {integrity: sha512-HaL/gEyFVvkf9KFg6484wR9s0qjAXlZ8qWPDkTyKF6+zqjBe/I2mygg3MbpZ++hdi0ToqNUF8cjj7fBy0dg8Ug==}

  '@changesets/read@0.6.5':
    resolution: {integrity: sha512-UPzNGhsSjHD3Veb0xO/MwvasGe8eMyNrR/sT9gR8Q3DhOQZirgKhhXv/8hVsI0QpPjR004Z9iFxoJU6in3uGMg==}

  '@changesets/should-skip-package@0.1.2':
    resolution: {integrity: sha512-qAK/WrqWLNCP22UDdBTMPH5f41elVDlsNyat180A33dWxuUDyNpg6fPi/FyTZwRriVjg0L8gnjJn2F9XAoF0qw==}

  '@changesets/types@4.1.0':
    resolution: {integrity: sha512-LDQvVDv5Kb50ny2s25Fhm3d9QSZimsoUGBsUioj6MC3qbMUCuC8GPIvk/M6IvXx3lYhAs0lwWUQLb+VIEUCECw==}

  '@changesets/types@6.1.0':
    resolution: {integrity: sha512-rKQcJ+o1nKNgeoYRHKOS07tAMNd3YSN0uHaJOZYjBAgxfV7TUE7JE+z4BzZdQwb5hKaYbayKN5KrYV7ODb2rAA==}

  '@changesets/write@0.4.0':
    resolution: {integrity: sha512-CdTLvIOPiCNuH71pyDu3rA+Q0n65cmAbXnwWH84rKGiFumFzkmHNT8KHTMEchcxN+Kl8I54xGUhJ7l3E7X396Q==}
=======
  '@docsearch/css@3.8.2':
    resolution: {integrity: sha512-y05ayQFyUmCXze79+56v/4HpycYF3uFqB78pLPrSV5ZKAlDuIAAJNhaRi8tTdRNXh05yxX/TyNnzD6LwSM89vQ==}

  '@docsearch/js@3.8.2':
    resolution: {integrity: sha512-Q5wY66qHn0SwA7Taa0aDbHiJvaFJLOJyHmooQ7y8hlwwQLQ/5WwCcoX0g7ii04Qi2DJlHsd0XXzJ8Ypw9+9YmQ==}

  '@docsearch/react@3.8.2':
    resolution: {integrity: sha512-xCRrJQlTt8N9GU0DG4ptwHRkfnSnD/YpdeaXe02iKfqs97TkZJv60yE+1eq/tjPcVnTW8dP5qLP7itifFVV5eg==}
    peerDependencies:
      '@types/react': '>= 16.8.0 < 19.0.0'
      react: '>= 16.8.0 < 19.0.0'
      react-dom: '>= 16.8.0 < 19.0.0'
      search-insights: '>= 1 < 3'
    peerDependenciesMeta:
      '@types/react':
        optional: true
      react:
        optional: true
      react-dom:
        optional: true
      search-insights:
        optional: true

  '@esbuild/aix-ppc64@0.21.5':
    resolution: {integrity: sha512-1SDgH6ZSPTlggy1yI6+Dbkiz8xzpHJEVAlF/AM1tHPLsf5STom9rwtjE4hKAF20FfXXNTFqEYXyJNWh1GiZedQ==}
    engines: {node: '>=12'}
    cpu: [ppc64]
    os: [aix]

  '@esbuild/aix-ppc64@0.25.4':
    resolution: {integrity: sha512-1VCICWypeQKhVbE9oW/sJaAmjLxhVqacdkvPLEjwlttjfwENRSClS8EjBz0KzRyFSCPDIkuXW34Je/vk7zdB7Q==}
    engines: {node: '>=18'}
    cpu: [ppc64]
    os: [aix]

  '@esbuild/android-arm64@0.21.5':
    resolution: {integrity: sha512-c0uX9VAUBQ7dTDCjq+wdyGLowMdtR/GoC2U5IYk/7D1H1JYC0qseD7+11iMP2mRLN9RcCMRcjC4YMclCzGwS/A==}
    engines: {node: '>=12'}
    cpu: [arm64]
    os: [android]

  '@esbuild/android-arm64@0.25.4':
    resolution: {integrity: sha512-bBy69pgfhMGtCnwpC/x5QhfxAz/cBgQ9enbtwjf6V9lnPI/hMyT9iWpR1arm0l3kttTr4L0KSLpKmLp/ilKS9A==}
    engines: {node: '>=18'}
    cpu: [arm64]
    os: [android]

  '@esbuild/android-arm@0.21.5':
    resolution: {integrity: sha512-vCPvzSjpPHEi1siZdlvAlsPxXl7WbOVUBBAowWug4rJHb68Ox8KualB+1ocNvT5fjv6wpkX6o/iEpbDrf68zcg==}
    engines: {node: '>=12'}
    cpu: [arm]
    os: [android]

  '@esbuild/android-arm@0.25.4':
    resolution: {integrity: sha512-QNdQEps7DfFwE3hXiU4BZeOV68HHzYwGd0Nthhd3uCkkEKK7/R6MTgM0P7H7FAs5pU/DIWsviMmEGxEoxIZ+ZQ==}
    engines: {node: '>=18'}
    cpu: [arm]
    os: [android]

  '@esbuild/android-x64@0.21.5':
    resolution: {integrity: sha512-D7aPRUUNHRBwHxzxRvp856rjUHRFW1SdQATKXH2hqA0kAZb1hKmi02OpYRacl0TxIGz/ZmXWlbZgjwWYaCakTA==}
    engines: {node: '>=12'}
    cpu: [x64]
    os: [android]

  '@esbuild/android-x64@0.25.4':
    resolution: {integrity: sha512-TVhdVtQIFuVpIIR282btcGC2oGQoSfZfmBdTip2anCaVYcqWlZXGcdcKIUklfX2wj0JklNYgz39OBqh2cqXvcQ==}
    engines: {node: '>=18'}
    cpu: [x64]
    os: [android]

  '@esbuild/darwin-arm64@0.21.5':
    resolution: {integrity: sha512-DwqXqZyuk5AiWWf3UfLiRDJ5EDd49zg6O9wclZ7kUMv2WRFr4HKjXp/5t8JZ11QbQfUS6/cRCKGwYhtNAY88kQ==}
    engines: {node: '>=12'}
    cpu: [arm64]
    os: [darwin]

  '@esbuild/darwin-arm64@0.25.4':
    resolution: {integrity: sha512-Y1giCfM4nlHDWEfSckMzeWNdQS31BQGs9/rouw6Ub91tkK79aIMTH3q9xHvzH8d0wDru5Ci0kWB8b3up/nl16g==}
    engines: {node: '>=18'}
    cpu: [arm64]
    os: [darwin]

  '@esbuild/darwin-x64@0.21.5':
    resolution: {integrity: sha512-se/JjF8NlmKVG4kNIuyWMV/22ZaerB+qaSi5MdrXtd6R08kvs2qCN4C09miupktDitvh8jRFflwGFBQcxZRjbw==}
    engines: {node: '>=12'}
    cpu: [x64]
    os: [darwin]

  '@esbuild/darwin-x64@0.25.4':
    resolution: {integrity: sha512-CJsry8ZGM5VFVeyUYB3cdKpd/H69PYez4eJh1W/t38vzutdjEjtP7hB6eLKBoOdxcAlCtEYHzQ/PJ/oU9I4u0A==}
    engines: {node: '>=18'}
    cpu: [x64]
    os: [darwin]

  '@esbuild/freebsd-arm64@0.21.5':
    resolution: {integrity: sha512-5JcRxxRDUJLX8JXp/wcBCy3pENnCgBR9bN6JsY4OmhfUtIHe3ZW0mawA7+RDAcMLrMIZaf03NlQiX9DGyB8h4g==}
    engines: {node: '>=12'}
    cpu: [arm64]
    os: [freebsd]

  '@esbuild/freebsd-arm64@0.25.4':
    resolution: {integrity: sha512-yYq+39NlTRzU2XmoPW4l5Ifpl9fqSk0nAJYM/V/WUGPEFfek1epLHJIkTQM6bBs1swApjO5nWgvr843g6TjxuQ==}
    engines: {node: '>=18'}
    cpu: [arm64]
    os: [freebsd]

  '@esbuild/freebsd-x64@0.21.5':
    resolution: {integrity: sha512-J95kNBj1zkbMXtHVH29bBriQygMXqoVQOQYA+ISs0/2l3T9/kj42ow2mpqerRBxDJnmkUDCaQT/dfNXWX/ZZCQ==}
    engines: {node: '>=12'}
    cpu: [x64]
    os: [freebsd]

  '@esbuild/freebsd-x64@0.25.4':
    resolution: {integrity: sha512-0FgvOJ6UUMflsHSPLzdfDnnBBVoCDtBTVyn/MrWloUNvq/5SFmh13l3dvgRPkDihRxb77Y17MbqbCAa2strMQQ==}
    engines: {node: '>=18'}
    cpu: [x64]
    os: [freebsd]

  '@esbuild/linux-arm64@0.21.5':
    resolution: {integrity: sha512-ibKvmyYzKsBeX8d8I7MH/TMfWDXBF3db4qM6sy+7re0YXya+K1cem3on9XgdT2EQGMu4hQyZhan7TeQ8XkGp4Q==}
    engines: {node: '>=12'}
    cpu: [arm64]
    os: [linux]

  '@esbuild/linux-arm64@0.25.4':
    resolution: {integrity: sha512-+89UsQTfXdmjIvZS6nUnOOLoXnkUTB9hR5QAeLrQdzOSWZvNSAXAtcRDHWtqAUtAmv7ZM1WPOOeSxDzzzMogiQ==}
    engines: {node: '>=18'}
    cpu: [arm64]
    os: [linux]

  '@esbuild/linux-arm@0.21.5':
    resolution: {integrity: sha512-bPb5AHZtbeNGjCKVZ9UGqGwo8EUu4cLq68E95A53KlxAPRmUyYv2D6F0uUI65XisGOL1hBP5mTronbgo+0bFcA==}
    engines: {node: '>=12'}
    cpu: [arm]
    os: [linux]

  '@esbuild/linux-arm@0.25.4':
    resolution: {integrity: sha512-kro4c0P85GMfFYqW4TWOpvmF8rFShbWGnrLqlzp4X1TNWjRY3JMYUfDCtOxPKOIY8B0WC8HN51hGP4I4hz4AaQ==}
    engines: {node: '>=18'}
    cpu: [arm]
    os: [linux]

  '@esbuild/linux-ia32@0.21.5':
    resolution: {integrity: sha512-YvjXDqLRqPDl2dvRODYmmhz4rPeVKYvppfGYKSNGdyZkA01046pLWyRKKI3ax8fbJoK5QbxblURkwK/MWY18Tg==}
    engines: {node: '>=12'}
    cpu: [ia32]
    os: [linux]

  '@esbuild/linux-ia32@0.25.4':
    resolution: {integrity: sha512-yTEjoapy8UP3rv8dB0ip3AfMpRbyhSN3+hY8mo/i4QXFeDxmiYbEKp3ZRjBKcOP862Ua4b1PDfwlvbuwY7hIGQ==}
    engines: {node: '>=18'}
    cpu: [ia32]
    os: [linux]

  '@esbuild/linux-loong64@0.21.5':
    resolution: {integrity: sha512-uHf1BmMG8qEvzdrzAqg2SIG/02+4/DHB6a9Kbya0XDvwDEKCoC8ZRWI5JJvNdUjtciBGFQ5PuBlpEOXQj+JQSg==}
    engines: {node: '>=12'}
    cpu: [loong64]
    os: [linux]

  '@esbuild/linux-loong64@0.25.4':
    resolution: {integrity: sha512-NeqqYkrcGzFwi6CGRGNMOjWGGSYOpqwCjS9fvaUlX5s3zwOtn1qwg1s2iE2svBe4Q/YOG1q6875lcAoQK/F4VA==}
    engines: {node: '>=18'}
    cpu: [loong64]
    os: [linux]

  '@esbuild/linux-mips64el@0.21.5':
    resolution: {integrity: sha512-IajOmO+KJK23bj52dFSNCMsz1QP1DqM6cwLUv3W1QwyxkyIWecfafnI555fvSGqEKwjMXVLokcV5ygHW5b3Jbg==}
    engines: {node: '>=12'}
    cpu: [mips64el]
    os: [linux]

  '@esbuild/linux-mips64el@0.25.4':
    resolution: {integrity: sha512-IcvTlF9dtLrfL/M8WgNI/qJYBENP3ekgsHbYUIzEzq5XJzzVEV/fXY9WFPfEEXmu3ck2qJP8LG/p3Q8f7Zc2Xg==}
    engines: {node: '>=18'}
    cpu: [mips64el]
    os: [linux]

  '@esbuild/linux-ppc64@0.21.5':
    resolution: {integrity: sha512-1hHV/Z4OEfMwpLO8rp7CvlhBDnjsC3CttJXIhBi+5Aj5r+MBvy4egg7wCbe//hSsT+RvDAG7s81tAvpL2XAE4w==}
    engines: {node: '>=12'}
    cpu: [ppc64]
    os: [linux]

  '@esbuild/linux-ppc64@0.25.4':
    resolution: {integrity: sha512-HOy0aLTJTVtoTeGZh4HSXaO6M95qu4k5lJcH4gxv56iaycfz1S8GO/5Jh6X4Y1YiI0h7cRyLi+HixMR+88swag==}
    engines: {node: '>=18'}
    cpu: [ppc64]
    os: [linux]

  '@esbuild/linux-riscv64@0.21.5':
    resolution: {integrity: sha512-2HdXDMd9GMgTGrPWnJzP2ALSokE/0O5HhTUvWIbD3YdjME8JwvSCnNGBnTThKGEB91OZhzrJ4qIIxk/SBmyDDA==}
    engines: {node: '>=12'}
    cpu: [riscv64]
    os: [linux]

  '@esbuild/linux-riscv64@0.25.4':
    resolution: {integrity: sha512-i8JUDAufpz9jOzo4yIShCTcXzS07vEgWzyX3NH2G7LEFVgrLEhjwL3ajFE4fZI3I4ZgiM7JH3GQ7ReObROvSUA==}
    engines: {node: '>=18'}
    cpu: [riscv64]
    os: [linux]

  '@esbuild/linux-s390x@0.21.5':
    resolution: {integrity: sha512-zus5sxzqBJD3eXxwvjN1yQkRepANgxE9lgOW2qLnmr8ikMTphkjgXu1HR01K4FJg8h1kEEDAqDcZQtbrRnB41A==}
    engines: {node: '>=12'}
    cpu: [s390x]
    os: [linux]

  '@esbuild/linux-s390x@0.25.4':
    resolution: {integrity: sha512-jFnu+6UbLlzIjPQpWCNh5QtrcNfMLjgIavnwPQAfoGx4q17ocOU9MsQ2QVvFxwQoWpZT8DvTLooTvmOQXkO51g==}
    engines: {node: '>=18'}
    cpu: [s390x]
    os: [linux]

  '@esbuild/linux-x64@0.21.5':
    resolution: {integrity: sha512-1rYdTpyv03iycF1+BhzrzQJCdOuAOtaqHTWJZCWvijKD2N5Xu0TtVC8/+1faWqcP9iBCWOmjmhoH94dH82BxPQ==}
    engines: {node: '>=12'}
    cpu: [x64]
    os: [linux]

  '@esbuild/linux-x64@0.25.4':
    resolution: {integrity: sha512-6e0cvXwzOnVWJHq+mskP8DNSrKBr1bULBvnFLpc1KY+d+irZSgZ02TGse5FsafKS5jg2e4pbvK6TPXaF/A6+CA==}
    engines: {node: '>=18'}
    cpu: [x64]
    os: [linux]

  '@esbuild/netbsd-arm64@0.25.4':
    resolution: {integrity: sha512-vUnkBYxZW4hL/ie91hSqaSNjulOnYXE1VSLusnvHg2u3jewJBz3YzB9+oCw8DABeVqZGg94t9tyZFoHma8gWZQ==}
    engines: {node: '>=18'}
    cpu: [arm64]
    os: [netbsd]

  '@esbuild/netbsd-x64@0.21.5':
    resolution: {integrity: sha512-Woi2MXzXjMULccIwMnLciyZH4nCIMpWQAs049KEeMvOcNADVxo0UBIQPfSmxB3CWKedngg7sWZdLvLczpe0tLg==}
    engines: {node: '>=12'}
    cpu: [x64]
    os: [netbsd]

  '@esbuild/netbsd-x64@0.25.4':
    resolution: {integrity: sha512-XAg8pIQn5CzhOB8odIcAm42QsOfa98SBeKUdo4xa8OvX8LbMZqEtgeWE9P/Wxt7MlG2QqvjGths+nq48TrUiKw==}
    engines: {node: '>=18'}
    cpu: [x64]
    os: [netbsd]

  '@esbuild/openbsd-arm64@0.25.4':
    resolution: {integrity: sha512-Ct2WcFEANlFDtp1nVAXSNBPDxyU+j7+tId//iHXU2f/lN5AmO4zLyhDcpR5Cz1r08mVxzt3Jpyt4PmXQ1O6+7A==}
    engines: {node: '>=18'}
    cpu: [arm64]
    os: [openbsd]

  '@esbuild/openbsd-x64@0.21.5':
    resolution: {integrity: sha512-HLNNw99xsvx12lFBUwoT8EVCsSvRNDVxNpjZ7bPn947b8gJPzeHWyNVhFsaerc0n3TsbOINvRP2byTZ5LKezow==}
    engines: {node: '>=12'}
    cpu: [x64]
    os: [openbsd]

  '@esbuild/openbsd-x64@0.25.4':
    resolution: {integrity: sha512-xAGGhyOQ9Otm1Xu8NT1ifGLnA6M3sJxZ6ixylb+vIUVzvvd6GOALpwQrYrtlPouMqd/vSbgehz6HaVk4+7Afhw==}
    engines: {node: '>=18'}
    cpu: [x64]
    os: [openbsd]

  '@esbuild/sunos-x64@0.21.5':
    resolution: {integrity: sha512-6+gjmFpfy0BHU5Tpptkuh8+uw3mnrvgs+dSPQXQOv3ekbordwnzTVEb4qnIvQcYXq6gzkyTnoZ9dZG+D4garKg==}
    engines: {node: '>=12'}
    cpu: [x64]
    os: [sunos]

  '@esbuild/sunos-x64@0.25.4':
    resolution: {integrity: sha512-Mw+tzy4pp6wZEK0+Lwr76pWLjrtjmJyUB23tHKqEDP74R3q95luY/bXqXZeYl4NYlvwOqoRKlInQialgCKy67Q==}
    engines: {node: '>=18'}
    cpu: [x64]
    os: [sunos]

  '@esbuild/win32-arm64@0.21.5':
    resolution: {integrity: sha512-Z0gOTd75VvXqyq7nsl93zwahcTROgqvuAcYDUr+vOv8uHhNSKROyU961kgtCD1e95IqPKSQKH7tBTslnS3tA8A==}
    engines: {node: '>=12'}
    cpu: [arm64]
    os: [win32]

  '@esbuild/win32-arm64@0.25.4':
    resolution: {integrity: sha512-AVUP428VQTSddguz9dO9ngb+E5aScyg7nOeJDrF1HPYu555gmza3bDGMPhmVXL8svDSoqPCsCPjb265yG/kLKQ==}
    engines: {node: '>=18'}
    cpu: [arm64]
    os: [win32]

  '@esbuild/win32-ia32@0.21.5':
    resolution: {integrity: sha512-SWXFF1CL2RVNMaVs+BBClwtfZSvDgtL//G/smwAc5oVK/UPu2Gu9tIaRgFmYFFKrmg3SyAjSrElf0TiJ1v8fYA==}
    engines: {node: '>=12'}
    cpu: [ia32]
    os: [win32]

  '@esbuild/win32-ia32@0.25.4':
    resolution: {integrity: sha512-i1sW+1i+oWvQzSgfRcxxG2k4I9n3O9NRqy8U+uugaT2Dy7kLO9Y7wI72haOahxceMX8hZAzgGou1FhndRldxRg==}
    engines: {node: '>=18'}
    cpu: [ia32]
    os: [win32]

  '@esbuild/win32-x64@0.21.5':
    resolution: {integrity: sha512-tQd/1efJuzPC6rCFwEvLtci/xNFcTZknmXs98FYDfGE4wP9ClFV98nyKrzJKVPMhdDnjzLhdUyMX4PsQAPjwIw==}
    engines: {node: '>=12'}
    cpu: [x64]
    os: [win32]

  '@esbuild/win32-x64@0.25.4':
    resolution: {integrity: sha512-nOT2vZNw6hJ+z43oP1SPea/G/6AbN6X+bGNhNuq8NtRHy4wsMhw765IKLNmnjek7GvjWBYQ8Q5VBoYTFg9y1UQ==}
    engines: {node: '>=18'}
    cpu: [x64]
    os: [win32]
>>>>>>> 2219d4d4

  '@eslint-community/eslint-utils@4.6.0':
    resolution: {integrity: sha512-WhCn7Z7TauhBtmzhvKpoQs0Wwb/kBcy4CwpuI0/eEIr2Lx2auxmulAzLr91wVZJaz47iUZdkXOK7WlAfxGKCnA==}
    engines: {node: ^12.22.0 || ^14.17.0 || >=16.0.0}
    peerDependencies:
      eslint: ^6.0.0 || ^7.0.0 || >=8.0.0

  '@eslint-community/eslint-utils@4.7.0':
    resolution: {integrity: sha512-dyybb3AcajC7uha6CvhdVRJqaKyn7w2YKqKyAN37NKYgZT36w+iRb0Dymmc5qEJ549c/S31cMMSFd75bteCpCw==}
    engines: {node: ^12.22.0 || ^14.17.0 || >=16.0.0}
    peerDependencies:
      eslint: ^6.0.0 || ^7.0.0 || >=8.0.0

  '@eslint-community/regexpp@4.12.1':
    resolution: {integrity: sha512-CCZCDJuduB9OUkFkY2IgppNZMi2lBQgD2qzwXkEia16cge2pijY/aXi96CJMquDMn3nJdlPV1A5KrJEXwfLNzQ==}
    engines: {node: ^12.0.0 || ^14.0.0 || >=16.0.0}

  '@eslint/config-array@0.20.0':
    resolution: {integrity: sha512-fxlS1kkIjx8+vy2SjuCB94q3htSNrufYTXubwiBFeaQHbH6Ipi43gFJq2zCMt6PHhImH3Xmr0NksKDvchWlpQQ==}
    engines: {node: ^18.18.0 || ^20.9.0 || >=21.1.0}

  '@eslint/config-helpers@0.2.1':
    resolution: {integrity: sha512-RI17tsD2frtDu/3dmI7QRrD4bedNKPM08ziRYaC5AhkGrzIAJelm9kJU1TznK+apx6V+cqRz8tfpEeG3oIyjxw==}
    engines: {node: ^18.18.0 || ^20.9.0 || >=21.1.0}

  '@eslint/core@0.13.0':
    resolution: {integrity: sha512-yfkgDw1KR66rkT5A8ci4irzDysN7FRpq3ttJolR88OqQikAWqwA8j5VZyas+vjyBNFIJ7MfybJ9plMILI2UrCw==}
    engines: {node: ^18.18.0 || ^20.9.0 || >=21.1.0}

  '@eslint/eslintrc@3.3.1':
    resolution: {integrity: sha512-gtF186CXhIl1p4pJNGZw8Yc6RlshoePRvE0X91oPGb3vZ8pM3qOS9W9NGPat9LziaBV7XrJWGylNQXkGcnM3IQ==}
    engines: {node: ^18.18.0 || ^20.9.0 || >=21.1.0}

  '@eslint/js@9.26.0':
    resolution: {integrity: sha512-I9XlJawFdSMvWjDt6wksMCrgns5ggLNfFwFvnShsleWruvXM514Qxk8V246efTw+eo9JABvVz+u3q2RiAowKxQ==}
    engines: {node: ^18.18.0 || ^20.9.0 || >=21.1.0}

  '@eslint/object-schema@2.1.6':
    resolution: {integrity: sha512-RBMg5FRL0I0gs51M/guSAj5/e14VQ4tpZnQNWwuDT66P14I43ItmPfIZRhO9fUVIPOAQXU47atlywZ/czoqFPA==}
    engines: {node: ^18.18.0 || ^20.9.0 || >=21.1.0}

  '@eslint/plugin-kit@0.2.8':
    resolution: {integrity: sha512-ZAoA40rNMPwSm+AeHpCq8STiNAwzWLJuP8Xv4CHIc9wv/PSuExjMrmjfYNj682vW0OOiZ1HKxzvjQr9XZIisQA==}
    engines: {node: ^18.18.0 || ^20.9.0 || >=21.1.0}

  '@humanfs/core@0.19.1':
    resolution: {integrity: sha512-5DyQ4+1JEUzejeK1JGICcideyfUbGixgS9jNgex5nqkW+cY7WZhxBigmieN5Qnw9ZosSNVC9KQKyb+GUaGyKUA==}
    engines: {node: '>=18.18.0'}

  '@humanfs/node@0.16.6':
    resolution: {integrity: sha512-YuI2ZHQL78Q5HbhDiBA1X4LmYdXCKCMQIfw0pw7piHJwyREFebJUvrQN4cMssyES6x+vfUbx1CIpaQUKYdQZOw==}
    engines: {node: '>=18.18.0'}

  '@humanwhocodes/module-importer@1.0.1':
    resolution: {integrity: sha512-bxveV4V8v5Yb4ncFTT3rPSgZBOpCkjfK0y4oVVVJwIuDVBRMDXrPyXRL988i5ap9m9bnyEEjWfm5WkBmtffLfA==}
    engines: {node: '>=12.22'}

  '@humanwhocodes/retry@0.3.1':
    resolution: {integrity: sha512-JBxkERygn7Bv/GbN5Rv8Ul6LVknS+5Bp6RgDC/O8gEBU/yeH5Ui5C/OlWrTb6qct7LjjfT6Re2NxB0ln0yYybA==}
    engines: {node: '>=18.18'}

  '@humanwhocodes/retry@0.4.2':
    resolution: {integrity: sha512-xeO57FpIu4p1Ri3Jq/EXq4ClRm86dVF2z/+kvFnyqVYRavTZmaFaUBbWCOuuTh0o/g7DSsk6kc2vrS4Vl5oPOQ==}
    engines: {node: '>=18.18'}

  '@ibm-cloud/watsonx-ai@1.6.4':
    resolution: {integrity: sha512-u0fmXagywjLAd3apZTV6kRQAHjWl3bNKv5422mQJsM/MZB5YPjx28tjEbpoORh15RuWjYyO/wHZACRWBBkNhbQ==}
    engines: {node: '>=18.0.0'}

  '@iconify-json/simple-icons@1.2.34':
    resolution: {integrity: sha512-1FRWEA94hSl5zmBogRh6lQL36l7bVTfrl0n5+QJ+WmXmw70RccPT5phqeiSynwo3IhUWKoW2LiajyUMeweXW8g==}

  '@iconify/types@2.0.0':
    resolution: {integrity: sha512-+wluvCrRhXrhyOmRDJ3q8mux9JkKy5SJ/v8ol2tu4FVjyYvtEzkc/3pK15ET6RKg4b4w4BmTk1+gsCUhf21Ykg==}

  '@istanbuljs/load-nyc-config@1.1.0':
    resolution: {integrity: sha512-VjeHSlIzpv/NyD3N0YuHfXOPDIixcA1q2ZV98wsMqcYlPmv2n3Yb2lYP9XMElnaFVXg5A7YLTeLu6V84uQDjmQ==}
    engines: {node: '>=8'}

  '@istanbuljs/schema@0.1.3':
    resolution: {integrity: sha512-ZXRY4jNvVgSVQ8DL3LTcakaAtXwTVUxE81hslsyD2AtoXW/wVob10HkOJ1X/pAlcI7D+2YoZKg5do8G/w6RYgA==}
    engines: {node: '>=8'}

  '@jest/console@29.7.0':
    resolution: {integrity: sha512-5Ni4CU7XHQi32IJ398EEP4RrB8eV09sXP2ROqD4bksHrnTree52PsxvX8tpL8LvTZ3pFzXyPbNQReSN41CAhOg==}
    engines: {node: ^14.15.0 || ^16.10.0 || >=18.0.0}

  '@jest/core@29.7.0':
    resolution: {integrity: sha512-n7aeXWKMnGtDA48y8TLWJPJmLmmZ642Ceo78cYWEpiD7FzDgmNDV/GCVRorPABdXLJZ/9wzzgZAlHjXjxDHGsg==}
    engines: {node: ^14.15.0 || ^16.10.0 || >=18.0.0}
    peerDependencies:
      node-notifier: ^8.0.1 || ^9.0.0 || ^10.0.0
    peerDependenciesMeta:
      node-notifier:
        optional: true

  '@jest/environment@29.7.0':
    resolution: {integrity: sha512-aQIfHDq33ExsN4jP1NWGXhxgQ/wixs60gDiKO+XVMd8Mn0NWPWgc34ZQDTb2jKaUWQ7MuwoitXAsN2XVXNMpAw==}
    engines: {node: ^14.15.0 || ^16.10.0 || >=18.0.0}

  '@jest/expect-utils@29.7.0':
    resolution: {integrity: sha512-GlsNBWiFQFCVi9QVSx7f5AgMeLxe9YCCs5PuP2O2LdjDAA8Jh9eX7lA1Jq/xdXw3Wb3hyvlFNfZIfcRetSzYcA==}
    engines: {node: ^14.15.0 || ^16.10.0 || >=18.0.0}

  '@jest/expect@29.7.0':
    resolution: {integrity: sha512-8uMeAMycttpva3P1lBHB8VciS9V0XAr3GymPpipdyQXbBcuhkLQOSe8E/p92RyAdToS6ZD1tFkX+CkhoECE0dQ==}
    engines: {node: ^14.15.0 || ^16.10.0 || >=18.0.0}

  '@jest/fake-timers@29.7.0':
    resolution: {integrity: sha512-q4DH1Ha4TTFPdxLsqDXK1d3+ioSL7yL5oCMJZgDYm6i+6CygW5E5xVr/D1HdsGxjt1ZWSfUAs9OxSB/BNelWrQ==}
    engines: {node: ^14.15.0 || ^16.10.0 || >=18.0.0}

  '@jest/globals@29.7.0':
    resolution: {integrity: sha512-mpiz3dutLbkW2MNFubUGUEVLkTGiqW6yLVTA+JbP6fI6J5iL9Y0Nlg8k95pcF8ctKwCS7WVxteBs29hhfAotzQ==}
    engines: {node: ^14.15.0 || ^16.10.0 || >=18.0.0}

  '@jest/reporters@29.7.0':
    resolution: {integrity: sha512-DApq0KJbJOEzAFYjHADNNxAE3KbhxQB1y5Kplb5Waqw6zVbuWatSnMjE5gs8FUgEPmNsnZA3NCWl9NG0ia04Pg==}
    engines: {node: ^14.15.0 || ^16.10.0 || >=18.0.0}
    peerDependencies:
      node-notifier: ^8.0.1 || ^9.0.0 || ^10.0.0
    peerDependenciesMeta:
      node-notifier:
        optional: true

  '@jest/schemas@29.6.3':
    resolution: {integrity: sha512-mo5j5X+jIZmJQveBKeS/clAueipV7KgiX1vMgCxam1RNYiqE1w62n0/tJJnHtjW8ZHcQco5gY85jA3mi0L+nSA==}
    engines: {node: ^14.15.0 || ^16.10.0 || >=18.0.0}

  '@jest/source-map@29.6.3':
    resolution: {integrity: sha512-MHjT95QuipcPrpLM+8JMSzFx6eHp5Bm+4XeFDJlwsvVBjmKNiIAvasGK2fxz2WbGRlnvqehFbh07MMa7n3YJnw==}
    engines: {node: ^14.15.0 || ^16.10.0 || >=18.0.0}

  '@jest/test-result@29.7.0':
    resolution: {integrity: sha512-Fdx+tv6x1zlkJPcWXmMDAG2HBnaR9XPSd5aDWQVsfrZmLVT3lU1cwyxLgRmXR9yrq4NBoEm9BMsfgFzTQAbJYA==}
    engines: {node: ^14.15.0 || ^16.10.0 || >=18.0.0}

  '@jest/test-sequencer@29.7.0':
    resolution: {integrity: sha512-GQwJ5WZVrKnOJuiYiAF52UNUJXgTZx1NHjFSEB0qEMmSZKAkdMoIzw/Cj6x6NF4AvV23AUqDpFzQkN/eYCYTxw==}
    engines: {node: ^14.15.0 || ^16.10.0 || >=18.0.0}

  '@jest/transform@29.7.0':
    resolution: {integrity: sha512-ok/BTPFzFKVMwO5eOHRrvnBVHdRy9IrsrW1GpMaQ9MCnilNLXQKmAX8s1YXDFaai9xJpac2ySzV0YeRRECr2Vw==}
    engines: {node: ^14.15.0 || ^16.10.0 || >=18.0.0}

  '@jest/types@29.6.3':
    resolution: {integrity: sha512-u3UPsIilWKOM3F9CXtrG8LEJmNxwoCQC/XVj4IKYXvvpx7QIi/Kg1LI5uDmDpKlac62NUtX7eLjRh+jVZcLOzw==}
    engines: {node: ^14.15.0 || ^16.10.0 || >=18.0.0}

  '@jridgewell/gen-mapping@0.3.8':
    resolution: {integrity: sha512-imAbBGkb+ebQyxKgzv5Hu2nmROxoDOXHh80evxdoXNOrvAnVx7zimzc1Oo5h9RlfV4vPXaE2iM5pOFbvOCClWA==}
    engines: {node: '>=6.0.0'}

  '@jridgewell/resolve-uri@3.1.2':
    resolution: {integrity: sha512-bRISgCIjP20/tbWSPWMEi54QVPRZExkuD9lJL+UIxUKtwVJA8wW1Trb1jMs1RFXo1CBTNZ/5hpC9QvmKWdopKw==}
    engines: {node: '>=6.0.0'}

  '@jridgewell/set-array@1.2.1':
    resolution: {integrity: sha512-R8gLRTZeyp03ymzP/6Lil/28tGeGEzhx1q2k703KGWRAI1VdvPIXdG70VJc2pAMw3NA6JKL5hhFu1sJX0Mnn/A==}
    engines: {node: '>=6.0.0'}

  '@jridgewell/sourcemap-codec@1.5.0':
    resolution: {integrity: sha512-gv3ZRaISU3fjPAgNsriBRqGWQL6quFx04YMPW/zD8XMLsU32mhCCbfbO6KZFLjvYpCZ8zyDEgqsgf+PwPaM7GQ==}

  '@jridgewell/trace-mapping@0.3.25':
    resolution: {integrity: sha512-vNk6aEwybGtawWmy/PzwnGDOjCkLWSD2wqvjGGAgOAwCGWySYXfYoxt00IJkTF+8Lb57DwOb3Aa0o9CApepiYQ==}

  '@langchain/community@0.3.42':
    resolution: {integrity: sha512-dTRoAy4XPalCB4Of5N4uQ8/KSGCddv48OGek8CULtdbBSkQ9s7iWtcb8hQEajkCwMfILVVzw1pU8IzE17oNHPA==}
    engines: {node: '>=18'}
    peerDependencies:
      '@arcjet/redact': ^v1.0.0-alpha.23
      '@aws-crypto/sha256-js': ^5.0.0
      '@aws-sdk/client-bedrock-agent-runtime': ^3.749.0
      '@aws-sdk/client-bedrock-runtime': ^3.749.0
      '@aws-sdk/client-dynamodb': ^3.749.0
      '@aws-sdk/client-kendra': ^3.749.0
      '@aws-sdk/client-lambda': ^3.749.0
      '@aws-sdk/client-s3': ^3.749.0
      '@aws-sdk/client-sagemaker-runtime': ^3.749.0
      '@aws-sdk/client-sfn': ^3.749.0
      '@aws-sdk/credential-provider-node': ^3.388.0
      '@aws-sdk/dsql-signer': '*'
      '@azure/search-documents': ^12.0.0
      '@azure/storage-blob': ^12.15.0
      '@browserbasehq/sdk': '*'
      '@browserbasehq/stagehand': ^1.0.0
      '@clickhouse/client': ^0.2.5
      '@cloudflare/ai': '*'
      '@datastax/astra-db-ts': ^1.0.0
      '@elastic/elasticsearch': ^8.4.0
      '@getmetal/metal-sdk': '*'
      '@getzep/zep-cloud': ^1.0.6
      '@getzep/zep-js': ^0.9.0
      '@gomomento/sdk': ^1.51.1
      '@gomomento/sdk-core': ^1.51.1
      '@google-ai/generativelanguage': '*'
      '@google-cloud/storage': ^6.10.1 || ^7.7.0
      '@gradientai/nodejs-sdk': ^1.2.0
      '@huggingface/inference': ^2.6.4
      '@huggingface/transformers': ^3.2.3
      '@ibm-cloud/watsonx-ai': '*'
      '@lancedb/lancedb': ^0.12.0
      '@langchain/core': '>=0.2.21 <0.4.0'
      '@layerup/layerup-security': ^1.5.12
      '@libsql/client': ^0.14.0
      '@mendable/firecrawl-js': ^1.4.3
      '@mlc-ai/web-llm': '*'
      '@mozilla/readability': '*'
      '@neondatabase/serverless': '*'
      '@notionhq/client': ^2.2.10
      '@opensearch-project/opensearch': '*'
      '@pinecone-database/pinecone': '*'
      '@planetscale/database': ^1.8.0
      '@premai/prem-sdk': ^0.3.25
      '@qdrant/js-client-rest': ^1.8.2
      '@raycast/api': ^1.55.2
      '@rockset/client': ^0.9.1
      '@smithy/eventstream-codec': ^2.0.5
      '@smithy/protocol-http': ^3.0.6
      '@smithy/signature-v4': ^2.0.10
      '@smithy/util-utf8': ^2.0.0
      '@spider-cloud/spider-client': ^0.0.21
      '@supabase/supabase-js': ^2.45.0
      '@tensorflow-models/universal-sentence-encoder': '*'
      '@tensorflow/tfjs-converter': '*'
      '@tensorflow/tfjs-core': '*'
      '@upstash/ratelimit': ^1.1.3 || ^2.0.3
      '@upstash/redis': ^1.20.6
      '@upstash/vector': ^1.1.1
      '@vercel/kv': '*'
      '@vercel/postgres': '*'
      '@writerai/writer-sdk': ^0.40.2
      '@xata.io/client': ^0.28.0
      '@zilliz/milvus2-sdk-node': '>=2.3.5'
      apify-client: ^2.7.1
      assemblyai: ^4.6.0
      azion: ^1.11.1
      better-sqlite3: '>=9.4.0 <12.0.0'
      cassandra-driver: ^4.7.2
      cborg: ^4.1.1
      cheerio: ^1.0.0-rc.12
      chromadb: '*'
      closevector-common: 0.1.3
      closevector-node: 0.1.6
      closevector-web: 0.1.6
      cohere-ai: '*'
      convex: ^1.3.1
      crypto-js: ^4.2.0
      d3-dsv: ^2.0.0
      discord.js: ^14.14.1
      dria: ^0.0.3
      duck-duck-scrape: ^2.2.5
      epub2: ^3.0.1
      fast-xml-parser: '*'
      firebase-admin: ^11.9.0 || ^12.0.0
      google-auth-library: '*'
      googleapis: '*'
      hnswlib-node: ^3.0.0
      html-to-text: ^9.0.5
      ibm-cloud-sdk-core: '*'
      ignore: ^5.2.0
      interface-datastore: ^8.2.11
      ioredis: ^5.3.2
      it-all: ^3.0.4
      jsdom: '*'
      jsonwebtoken: ^9.0.2
      llmonitor: ^0.5.9
      lodash: ^4.17.21
      lunary: ^0.7.10
      mammoth: ^1.6.0
      mariadb: ^3.4.0
      mem0ai: ^2.1.8
      mongodb: '>=5.2.0'
      mysql2: ^3.9.8
      neo4j-driver: '*'
      notion-to-md: ^3.1.0
      officeparser: ^4.0.4
      openai: '*'
      pdf-parse: 1.1.1
      pg: ^8.11.0
      pg-copy-streams: ^6.0.5
      pickleparser: ^0.2.1
      playwright: ^1.32.1
      portkey-ai: ^0.1.11
      puppeteer: '*'
      pyodide: '>=0.24.1 <0.27.0'
      redis: '*'
      replicate: '*'
      sonix-speech-recognition: ^2.1.1
      srt-parser-2: ^1.2.3
      typeorm: ^0.3.20
      typesense: ^1.5.3
      usearch: ^1.1.1
      voy-search: 0.6.2
      weaviate-ts-client: '*'
      web-auth-library: ^1.0.3
      word-extractor: '*'
      ws: ^8.14.2
      youtubei.js: '*'
    peerDependenciesMeta:
      '@arcjet/redact':
        optional: true
      '@aws-crypto/sha256-js':
        optional: true
      '@aws-sdk/client-bedrock-agent-runtime':
        optional: true
      '@aws-sdk/client-bedrock-runtime':
        optional: true
      '@aws-sdk/client-dynamodb':
        optional: true
      '@aws-sdk/client-kendra':
        optional: true
      '@aws-sdk/client-lambda':
        optional: true
      '@aws-sdk/client-s3':
        optional: true
      '@aws-sdk/client-sagemaker-runtime':
        optional: true
      '@aws-sdk/client-sfn':
        optional: true
      '@aws-sdk/credential-provider-node':
        optional: true
      '@aws-sdk/dsql-signer':
        optional: true
      '@azure/search-documents':
        optional: true
      '@azure/storage-blob':
        optional: true
      '@browserbasehq/sdk':
        optional: true
      '@clickhouse/client':
        optional: true
      '@cloudflare/ai':
        optional: true
      '@datastax/astra-db-ts':
        optional: true
      '@elastic/elasticsearch':
        optional: true
      '@getmetal/metal-sdk':
        optional: true
      '@getzep/zep-cloud':
        optional: true
      '@getzep/zep-js':
        optional: true
      '@gomomento/sdk':
        optional: true
      '@gomomento/sdk-core':
        optional: true
      '@google-ai/generativelanguage':
        optional: true
      '@google-cloud/storage':
        optional: true
      '@gradientai/nodejs-sdk':
        optional: true
      '@huggingface/inference':
        optional: true
      '@huggingface/transformers':
        optional: true
      '@lancedb/lancedb':
        optional: true
      '@layerup/layerup-security':
        optional: true
      '@libsql/client':
        optional: true
      '@mendable/firecrawl-js':
        optional: true
      '@mlc-ai/web-llm':
        optional: true
      '@mozilla/readability':
        optional: true
      '@neondatabase/serverless':
        optional: true
      '@notionhq/client':
        optional: true
      '@opensearch-project/opensearch':
        optional: true
      '@pinecone-database/pinecone':
        optional: true
      '@planetscale/database':
        optional: true
      '@premai/prem-sdk':
        optional: true
      '@qdrant/js-client-rest':
        optional: true
      '@raycast/api':
        optional: true
      '@rockset/client':
        optional: true
      '@smithy/eventstream-codec':
        optional: true
      '@smithy/protocol-http':
        optional: true
      '@smithy/signature-v4':
        optional: true
      '@smithy/util-utf8':
        optional: true
      '@spider-cloud/spider-client':
        optional: true
      '@supabase/supabase-js':
        optional: true
      '@tensorflow-models/universal-sentence-encoder':
        optional: true
      '@tensorflow/tfjs-converter':
        optional: true
      '@tensorflow/tfjs-core':
        optional: true
      '@upstash/ratelimit':
        optional: true
      '@upstash/redis':
        optional: true
      '@upstash/vector':
        optional: true
      '@vercel/kv':
        optional: true
      '@vercel/postgres':
        optional: true
      '@writerai/writer-sdk':
        optional: true
      '@xata.io/client':
        optional: true
      '@zilliz/milvus2-sdk-node':
        optional: true
      apify-client:
        optional: true
      assemblyai:
        optional: true
      azion:
        optional: true
      better-sqlite3:
        optional: true
      cassandra-driver:
        optional: true
      cborg:
        optional: true
      cheerio:
        optional: true
      chromadb:
        optional: true
      closevector-common:
        optional: true
      closevector-node:
        optional: true
      closevector-web:
        optional: true
      cohere-ai:
        optional: true
      convex:
        optional: true
      crypto-js:
        optional: true
      d3-dsv:
        optional: true
      discord.js:
        optional: true
      dria:
        optional: true
      duck-duck-scrape:
        optional: true
      epub2:
        optional: true
      fast-xml-parser:
        optional: true
      firebase-admin:
        optional: true
      google-auth-library:
        optional: true
      googleapis:
        optional: true
      hnswlib-node:
        optional: true
      html-to-text:
        optional: true
      ignore:
        optional: true
      interface-datastore:
        optional: true
      ioredis:
        optional: true
      it-all:
        optional: true
      jsdom:
        optional: true
      jsonwebtoken:
        optional: true
      llmonitor:
        optional: true
      lodash:
        optional: true
      lunary:
        optional: true
      mammoth:
        optional: true
      mariadb:
        optional: true
      mem0ai:
        optional: true
      mongodb:
        optional: true
      mysql2:
        optional: true
      neo4j-driver:
        optional: true
      notion-to-md:
        optional: true
      officeparser:
        optional: true
      pdf-parse:
        optional: true
      pg:
        optional: true
      pg-copy-streams:
        optional: true
      pickleparser:
        optional: true
      playwright:
        optional: true
      portkey-ai:
        optional: true
      puppeteer:
        optional: true
      pyodide:
        optional: true
      redis:
        optional: true
      replicate:
        optional: true
      sonix-speech-recognition:
        optional: true
      srt-parser-2:
        optional: true
      typeorm:
        optional: true
      typesense:
        optional: true
      usearch:
        optional: true
      voy-search:
        optional: true
      weaviate-ts-client:
        optional: true
      web-auth-library:
        optional: true
      word-extractor:
        optional: true
      ws:
        optional: true
      youtubei.js:
        optional: true

  '@langchain/core@0.3.55':
    resolution: {integrity: sha512-SojY2ugpT6t9eYfFB9Ysvyhhyh+KJTGXs50hdHUE9tAEQWp3WAwoxe4djwJnOZ6fSpWYdpFt2UT2ksHVDy2vXA==}
    engines: {node: '>=18'}

  '@langchain/langgraph-checkpoint@0.0.17':
    resolution: {integrity: sha512-6b3CuVVYx+7x0uWLG+7YXz9j2iBa+tn2AXvkLxzEvaAsLE6Sij++8PPbS2BZzC+S/FPJdWsz6I5bsrqL0BYrCA==}
    engines: {node: '>=18'}
    peerDependencies:
      '@langchain/core': '>=0.2.31 <0.4.0'

  '@langchain/langgraph-sdk@0.0.66':
    resolution: {integrity: sha512-l0V4yfKXhHaTRK/1bKMfZ14k3wWZu27DWTlCUnbYJvdo7os5srhONgPCOqQgpazhi5EhXbW2EVgeu/wLW2zH6Q==}
    peerDependencies:
      '@langchain/core': '>=0.2.31 <0.4.0'
      react: ^18 || ^19
    peerDependenciesMeta:
      '@langchain/core':
        optional: true
      react:
        optional: true

  '@langchain/langgraph@0.2.72':
    resolution: {integrity: sha512-2Rs79mLSx0Yxr/omiWOXBlaS+eywZ9KACe06pI6XkA3hT2hwqjMlXYMvbeD7mxZlKrPtLsQaHWvL9IO2VAa+lQ==}
    engines: {node: '>=18'}
    peerDependencies:
      '@langchain/core': '>=0.2.36 <0.3.0 || >=0.3.40 < 0.4.0'
      zod-to-json-schema: ^3.x
    peerDependenciesMeta:
      zod-to-json-schema:
        optional: true

  '@langchain/openai@0.5.10':
    resolution: {integrity: sha512-hBQIWjcVxGS7tgVvgBBmrZ5jSaJ8nu9g6V64/Tx6KGjkW7VdGmUvqCO+koiQCOZVL7PBJkHWAvDsbghPYXiZEA==}
    engines: {node: '>=18'}
    peerDependencies:
      '@langchain/core': '>=0.3.48 <0.4.0'

  '@langchain/textsplitters@0.1.0':
    resolution: {integrity: sha512-djI4uw9rlkAb5iMhtLED+xJebDdAG935AdP4eRTB02R7OB/act55Bj9wsskhZsvuyQRpO4O1wQOp85s6T6GWmw==}
    engines: {node: '>=18'}
    peerDependencies:
      '@langchain/core': '>=0.2.21 <0.4.0'

  '@manypkg/find-root@1.1.0':
    resolution: {integrity: sha512-mki5uBvhHzO8kYYix/WRy2WX8S3B5wdVSc9D6KcU5lQNglP2yt58/VfLuAK49glRXChosY8ap2oJ1qgma3GUVA==}

  '@manypkg/get-packages@1.1.3':
    resolution: {integrity: sha512-fo+QhuU3qE/2TQMQmbVMqaQ6EWbMhi4ABWP+O4AM1NqPBuy0OrApV5LO6BrrgnhtAHS2NH6RrVk9OL181tTi8A==}

  '@modelcontextprotocol/sdk@1.11.0':
    resolution: {integrity: sha512-k/1pb70eD638anoi0e8wUGAlbMJXyvdV4p62Ko+EZ7eBe1xMx8Uhak1R5DgfoofsK5IBBnRwsYGTaLZl+6/+RQ==}
    engines: {node: '>=18'}

  '@nodelib/fs.scandir@2.1.5':
    resolution: {integrity: sha512-vq24Bq3ym5HEQm2NKCr3yXDwjc7vTsEThRDnkp2DK9p1uqLR+DHurm/NOTo0KG7HYHU7eppKZj3MyqYuMBf62g==}
    engines: {node: '>= 8'}

  '@nodelib/fs.stat@2.0.5':
    resolution: {integrity: sha512-RkhPPp2zrqDAQA/2jNhnztcPAlv64XdhIp7a7454A5ovI7Bukxgt7MX7udwAu3zg1DcpPU0rz3VV1SeaqvY4+A==}
    engines: {node: '>= 8'}

  '@nodelib/fs.walk@1.2.8':
    resolution: {integrity: sha512-oGB+UxlgWcgQkgwo8GcEGwemoTFt3FIO9ababBmaGwXIoBKZ+GTy0pP185beGg7Llih/NSHSV2XAs1lnznocSg==}
    engines: {node: '>= 8'}

  '@playwright/test@1.51.1':
    resolution: {integrity: sha512-nM+kEaTSAoVlXmMPH10017vn3FSiFqr/bh4fKg9vmAdMfd9SDqRZNvPSiAHADc/itWak+qPvMPZQOPwCBW7k7Q==}
    engines: {node: '>=18'}
    hasBin: true

  '@rollup/rollup-android-arm-eabi@4.40.2':
    resolution: {integrity: sha512-JkdNEq+DFxZfUwxvB58tHMHBHVgX23ew41g1OQinthJ+ryhdRk67O31S7sYw8u2lTjHUPFxwar07BBt1KHp/hg==}
    cpu: [arm]
    os: [android]

  '@rollup/rollup-android-arm64@4.40.2':
    resolution: {integrity: sha512-13unNoZ8NzUmnndhPTkWPWbX3vtHodYmy+I9kuLxN+F+l+x3LdVF7UCu8TWVMt1POHLh6oDHhnOA04n8oJZhBw==}
    cpu: [arm64]
    os: [android]

  '@rollup/rollup-darwin-arm64@4.40.2':
    resolution: {integrity: sha512-Gzf1Hn2Aoe8VZzevHostPX23U7N5+4D36WJNHK88NZHCJr7aVMG4fadqkIf72eqVPGjGc0HJHNuUaUcxiR+N/w==}
    cpu: [arm64]
    os: [darwin]

  '@rollup/rollup-darwin-x64@4.40.2':
    resolution: {integrity: sha512-47N4hxa01a4x6XnJoskMKTS8XZ0CZMd8YTbINbi+w03A2w4j1RTlnGHOz/P0+Bg1LaVL6ufZyNprSg+fW5nYQQ==}
    cpu: [x64]
    os: [darwin]

  '@rollup/rollup-freebsd-arm64@4.40.2':
    resolution: {integrity: sha512-8t6aL4MD+rXSHHZUR1z19+9OFJ2rl1wGKvckN47XFRVO+QL/dUSpKA2SLRo4vMg7ELA8pzGpC+W9OEd1Z/ZqoQ==}
    cpu: [arm64]
    os: [freebsd]

  '@rollup/rollup-freebsd-x64@4.40.2':
    resolution: {integrity: sha512-C+AyHBzfpsOEYRFjztcYUFsH4S7UsE9cDtHCtma5BK8+ydOZYgMmWg1d/4KBytQspJCld8ZIujFMAdKG1xyr4Q==}
    cpu: [x64]
    os: [freebsd]

  '@rollup/rollup-linux-arm-gnueabihf@4.40.2':
    resolution: {integrity: sha512-de6TFZYIvJwRNjmW3+gaXiZ2DaWL5D5yGmSYzkdzjBDS3W+B9JQ48oZEsmMvemqjtAFzE16DIBLqd6IQQRuG9Q==}
    cpu: [arm]
    os: [linux]

  '@rollup/rollup-linux-arm-musleabihf@4.40.2':
    resolution: {integrity: sha512-urjaEZubdIkacKc930hUDOfQPysezKla/O9qV+O89enqsqUmQm8Xj8O/vh0gHg4LYfv7Y7UsE3QjzLQzDYN1qg==}
    cpu: [arm]
    os: [linux]

  '@rollup/rollup-linux-arm64-gnu@4.40.2':
    resolution: {integrity: sha512-KlE8IC0HFOC33taNt1zR8qNlBYHj31qGT1UqWqtvR/+NuCVhfufAq9fxO8BMFC22Wu0rxOwGVWxtCMvZVLmhQg==}
    cpu: [arm64]
    os: [linux]

  '@rollup/rollup-linux-arm64-musl@4.40.2':
    resolution: {integrity: sha512-j8CgxvfM0kbnhu4XgjnCWJQyyBOeBI1Zq91Z850aUddUmPeQvuAy6OiMdPS46gNFgy8gN1xkYyLgwLYZG3rBOg==}
    cpu: [arm64]
    os: [linux]

  '@rollup/rollup-linux-loongarch64-gnu@4.40.2':
    resolution: {integrity: sha512-Ybc/1qUampKuRF4tQXc7G7QY9YRyeVSykfK36Y5Qc5dmrIxwFhrOzqaVTNoZygqZ1ZieSWTibfFhQ5qK8jpWxw==}
    cpu: [loong64]
    os: [linux]

  '@rollup/rollup-linux-powerpc64le-gnu@4.40.2':
    resolution: {integrity: sha512-3FCIrnrt03CCsZqSYAOW/k9n625pjpuMzVfeI+ZBUSDT3MVIFDSPfSUgIl9FqUftxcUXInvFah79hE1c9abD+Q==}
    cpu: [ppc64]
    os: [linux]

  '@rollup/rollup-linux-riscv64-gnu@4.40.2':
    resolution: {integrity: sha512-QNU7BFHEvHMp2ESSY3SozIkBPaPBDTsfVNGx3Xhv+TdvWXFGOSH2NJvhD1zKAT6AyuuErJgbdvaJhYVhVqrWTg==}
    cpu: [riscv64]
    os: [linux]

  '@rollup/rollup-linux-riscv64-musl@4.40.2':
    resolution: {integrity: sha512-5W6vNYkhgfh7URiXTO1E9a0cy4fSgfE4+Hl5agb/U1sa0kjOLMLC1wObxwKxecE17j0URxuTrYZZME4/VH57Hg==}
    cpu: [riscv64]
    os: [linux]

  '@rollup/rollup-linux-s390x-gnu@4.40.2':
    resolution: {integrity: sha512-B7LKIz+0+p348JoAL4X/YxGx9zOx3sR+o6Hj15Y3aaApNfAshK8+mWZEf759DXfRLeL2vg5LYJBB7DdcleYCoQ==}
    cpu: [s390x]
    os: [linux]

  '@rollup/rollup-linux-x64-gnu@4.40.2':
    resolution: {integrity: sha512-lG7Xa+BmBNwpjmVUbmyKxdQJ3Q6whHjMjzQplOs5Z+Gj7mxPtWakGHqzMqNER68G67kmCX9qX57aRsW5V0VOng==}
    cpu: [x64]
    os: [linux]

  '@rollup/rollup-linux-x64-musl@4.40.2':
    resolution: {integrity: sha512-tD46wKHd+KJvsmije4bUskNuvWKFcTOIM9tZ/RrmIvcXnbi0YK/cKS9FzFtAm7Oxi2EhV5N2OpfFB348vSQRXA==}
    cpu: [x64]
    os: [linux]

  '@rollup/rollup-win32-arm64-msvc@4.40.2':
    resolution: {integrity: sha512-Bjv/HG8RRWLNkXwQQemdsWw4Mg+IJ29LK+bJPW2SCzPKOUaMmPEppQlu/Fqk1d7+DX3V7JbFdbkh/NMmurT6Pg==}
    cpu: [arm64]
    os: [win32]

  '@rollup/rollup-win32-ia32-msvc@4.40.2':
    resolution: {integrity: sha512-dt1llVSGEsGKvzeIO76HToiYPNPYPkmjhMHhP00T9S4rDern8P2ZWvWAQUEJ+R1UdMWJ/42i/QqJ2WV765GZcA==}
    cpu: [ia32]
    os: [win32]

  '@rollup/rollup-win32-x64-msvc@4.40.2':
    resolution: {integrity: sha512-bwspbWB04XJpeElvsp+DCylKfF4trJDa2Y9Go8O6A7YLX2LIKGcNK/CYImJN6ZP4DcuOHB4Utl3iCbnR62DudA==}
    cpu: [x64]
    os: [win32]

  '@shikijs/core@2.5.0':
    resolution: {integrity: sha512-uu/8RExTKtavlpH7XqnVYBrfBkUc20ngXiX9NSrBhOVZYv/7XQRKUyhtkeflY5QsxC0GbJThCerruZfsUaSldg==}

  '@shikijs/engine-javascript@2.5.0':
    resolution: {integrity: sha512-VjnOpnQf8WuCEZtNUdjjwGUbtAVKuZkVQ/5cHy/tojVVRIRtlWMYVjyWhxOmIq05AlSOv72z7hRNRGVBgQOl0w==}

  '@shikijs/engine-oniguruma@2.5.0':
    resolution: {integrity: sha512-pGd1wRATzbo/uatrCIILlAdFVKdxImWJGQ5rFiB5VZi2ve5xj3Ax9jny8QvkaV93btQEwR/rSz5ERFpC5mKNIw==}

  '@shikijs/langs@2.5.0':
    resolution: {integrity: sha512-Qfrrt5OsNH5R+5tJ/3uYBBZv3SuGmnRPejV9IlIbFH3HTGLDlkqgHymAlzklVmKBjAaVmkPkyikAV/sQ1wSL+w==}

  '@shikijs/themes@2.5.0':
    resolution: {integrity: sha512-wGrk+R8tJnO0VMzmUExHR+QdSaPUl/NKs+a4cQQRWyoc3YFbUzuLEi/KWK1hj+8BfHRKm2jNhhJck1dfstJpiw==}

  '@shikijs/transformers@2.5.0':
    resolution: {integrity: sha512-SI494W5X60CaUwgi8u4q4m4s3YAFSxln3tzNjOSYqq54wlVgz0/NbbXEb3mdLbqMBztcmS7bVTaEd2w0qMmfeg==}

  '@shikijs/types@2.5.0':
    resolution: {integrity: sha512-ygl5yhxki9ZLNuNpPitBWvcy9fsSKKaRuO4BAlMyagszQidxcpLAr0qiW/q43DtSIDxO6hEbtYLiFZNXO/hdGw==}

  '@shikijs/vscode-textmate@10.0.2':
    resolution: {integrity: sha512-83yeghZ2xxin3Nj8z1NMd/NCuca+gsYXswywDy5bHvwlWL8tpTQmzGeUuHd9FC3E/SBEMvzJRwWEOz5gGes9Qg==}

  '@sinclair/typebox@0.27.8':
    resolution: {integrity: sha512-+Fj43pSMwJs4KRrH/938Uf+uAELIgVBmQzg/q1YG10djyfA3TnrU8N8XzqCh/okZdszqBQTZf96idMfE5lnwTA==}

  '@sinonjs/commons@3.0.1':
    resolution: {integrity: sha512-K3mCHKQ9sVh8o1C9cxkwxaOmXoAMlDxC1mYyHrjqOWEcBjYr76t96zL2zlj5dUGZ3HSw240X1qgH3Mjf1yJWpQ==}

  '@sinonjs/fake-timers@10.3.0':
    resolution: {integrity: sha512-V4BG07kuYSUkTCSBHG8G8TNhM+F19jXFWnQtzj+we8DrkpSBCee9Z3Ms8yiGer/dlmhe35/Xdgyo3/0rQKg7YA==}

  '@smithy/abort-controller@4.0.2':
    resolution: {integrity: sha512-Sl/78VDtgqKxN2+1qduaVE140XF+Xg+TafkncspwM4jFP/LHr76ZHmIY/y3V1M0mMLNk+Je6IGbzxy23RSToMw==}
    engines: {node: '>=18.0.0'}

  '@smithy/config-resolver@4.1.2':
    resolution: {integrity: sha512-7r6mZGwb5LmLJ+zPtkLoznf2EtwEuSWdtid10pjGl/7HefCE4mueOkrfki8JCUm99W6UfP47/r3tbxx9CfBN5A==}
    engines: {node: '>=18.0.0'}

  '@smithy/core@3.3.2':
    resolution: {integrity: sha512-GlLv+syoWolhtjX12XplL9BXBu10cjjD8iQC69fiKTrVNOB3Fjt8CVI9ccm6G3bLbMNe1gzrLD7yyMkYo4hchw==}
    engines: {node: '>=18.0.0'}

  '@smithy/credential-provider-imds@4.0.4':
    resolution: {integrity: sha512-jN6M6zaGVyB8FmNGG+xOPQB4N89M1x97MMdMnm1ESjljLS3Qju/IegQizKujaNcy2vXAvrz0en8bobe6E55FEA==}
    engines: {node: '>=18.0.0'}

  '@smithy/eventstream-codec@4.0.2':
    resolution: {integrity: sha512-p+f2kLSK7ZrXVfskU/f5dzksKTewZk8pJLPvER3aFHPt76C2MxD9vNatSfLzzQSQB4FNO96RK4PSXfhD1TTeMQ==}
    engines: {node: '>=18.0.0'}

  '@smithy/eventstream-serde-browser@4.0.2':
    resolution: {integrity: sha512-CepZCDs2xgVUtH7ZZ7oDdZFH8e6Y2zOv8iiX6RhndH69nlojCALSKK+OXwZUgOtUZEUaZ5e1hULVCHYbCn7pug==}
    engines: {node: '>=18.0.0'}

  '@smithy/eventstream-serde-config-resolver@4.1.0':
    resolution: {integrity: sha512-1PI+WPZ5TWXrfj3CIoKyUycYynYJgZjuQo8U+sphneOtjsgrttYybdqESFReQrdWJ+LKt6NEdbYzmmfDBmjX2A==}
    engines: {node: '>=18.0.0'}

  '@smithy/eventstream-serde-node@4.0.2':
    resolution: {integrity: sha512-C5bJ/C6x9ENPMx2cFOirspnF9ZsBVnBMtP6BdPl/qYSuUawdGQ34Lq0dMcf42QTjUZgWGbUIZnz6+zLxJlb9aw==}
    engines: {node: '>=18.0.0'}

  '@smithy/eventstream-serde-universal@4.0.2':
    resolution: {integrity: sha512-St8h9JqzvnbB52FtckiHPN4U/cnXcarMniXRXTKn0r4b4XesZOGiAyUdj1aXbqqn1icSqBlzzUsCl6nPB018ng==}
    engines: {node: '>=18.0.0'}

  '@smithy/fetch-http-handler@5.0.2':
    resolution: {integrity: sha512-+9Dz8sakS9pe7f2cBocpJXdeVjMopUDLgZs1yWeu7h++WqSbjUYv/JAJwKwXw1HV6gq1jyWjxuyn24E2GhoEcQ==}
    engines: {node: '>=18.0.0'}

  '@smithy/hash-node@4.0.2':
    resolution: {integrity: sha512-VnTpYPnRUE7yVhWozFdlxcYknv9UN7CeOqSrMH+V877v4oqtVYuoqhIhtSjmGPvYrYnAkaM61sLMKHvxL138yg==}
    engines: {node: '>=18.0.0'}

  '@smithy/invalid-dependency@4.0.2':
    resolution: {integrity: sha512-GatB4+2DTpgWPday+mnUkoumP54u/MDM/5u44KF9hIu8jF0uafZtQLcdfIKkIcUNuF/fBojpLEHZS/56JqPeXQ==}
    engines: {node: '>=18.0.0'}

  '@smithy/is-array-buffer@2.2.0':
    resolution: {integrity: sha512-GGP3O9QFD24uGeAXYUjwSTXARoqpZykHadOmA8G5vfJPK0/DC67qa//0qvqrJzL1xc8WQWX7/yc7fwudjPHPhA==}
    engines: {node: '>=14.0.0'}

  '@smithy/is-array-buffer@4.0.0':
    resolution: {integrity: sha512-saYhF8ZZNoJDTvJBEWgeBccCg+yvp1CX+ed12yORU3NilJScfc6gfch2oVb4QgxZrGUx3/ZJlb+c/dJbyupxlw==}
    engines: {node: '>=18.0.0'}

  '@smithy/middleware-content-length@4.0.2':
    resolution: {integrity: sha512-hAfEXm1zU+ELvucxqQ7I8SszwQ4znWMbNv6PLMndN83JJN41EPuS93AIyh2N+gJ6x8QFhzSO6b7q2e6oClDI8A==}
    engines: {node: '>=18.0.0'}

  '@smithy/middleware-endpoint@4.1.5':
    resolution: {integrity: sha512-WlpC9KVkajQf7RaGwi3n6lhHZzYTgm2PyX/2JjcwSHG417gFloNmYqN8rzDRXjT527/ZxZuvCsqq1gWZPW8lag==}
    engines: {node: '>=18.0.0'}

  '@smithy/middleware-retry@4.1.6':
    resolution: {integrity: sha512-bl8q95nvCf7d22spxsBfs2giUDFf7prWLAxF5tmfgGBYHbUNW+OfnwMnabC15GMLA2AoE4HOtQR18a59lx6Blw==}
    engines: {node: '>=18.0.0'}

  '@smithy/middleware-serde@4.0.4':
    resolution: {integrity: sha512-CaLvBtz+Xgs7eOwoinTXhZ02/9u8b28RT8lQAaDh7Q59nygeYYp1UiJjwl6zsay+lp0qVT/S7qLVI5RgcxjyfQ==}
    engines: {node: '>=18.0.0'}

  '@smithy/middleware-stack@4.0.2':
    resolution: {integrity: sha512-eSPVcuJJGVYrFYu2hEq8g8WWdJav3sdrI4o2c6z/rjnYDd3xH9j9E7deZQCzFn4QvGPouLngH3dQ+QVTxv5bOQ==}
    engines: {node: '>=18.0.0'}

  '@smithy/node-config-provider@4.1.1':
    resolution: {integrity: sha512-1slS5jf5icHETwl5hxEVBj+mh6B+LbVW4yRINsGtUKH+nxM5Pw2H59+qf+JqYFCHp9jssG4vX81f5WKnjMN3Vw==}
    engines: {node: '>=18.0.0'}

  '@smithy/node-http-handler@4.0.4':
    resolution: {integrity: sha512-/mdqabuAT3o/ihBGjL94PUbTSPSRJ0eeVTdgADzow0wRJ0rN4A27EOrtlK56MYiO1fDvlO3jVTCxQtQmK9dZ1g==}
    engines: {node: '>=18.0.0'}

  '@smithy/property-provider@4.0.2':
    resolution: {integrity: sha512-wNRoQC1uISOuNc2s4hkOYwYllmiyrvVXWMtq+TysNRVQaHm4yoafYQyjN/goYZS+QbYlPIbb/QRjaUZMuzwQ7A==}
    engines: {node: '>=18.0.0'}

  '@smithy/protocol-http@5.1.0':
    resolution: {integrity: sha512-KxAOL1nUNw2JTYrtviRRjEnykIDhxc84qMBzxvu1MUfQfHTuBlCG7PA6EdVwqpJjH7glw7FqQoFxUJSyBQgu7g==}
    engines: {node: '>=18.0.0'}

  '@smithy/querystring-builder@4.0.2':
    resolution: {integrity: sha512-NTOs0FwHw1vimmQM4ebh+wFQvOwkEf/kQL6bSM1Lock+Bv4I89B3hGYoUEPkmvYPkDKyp5UdXJYu+PoTQ3T31Q==}
    engines: {node: '>=18.0.0'}

  '@smithy/querystring-parser@4.0.2':
    resolution: {integrity: sha512-v6w8wnmZcVXjfVLjxw8qF7OwESD9wnpjp0Dqry/Pod0/5vcEA3qxCr+BhbOHlxS8O+29eLpT3aagxXGwIoEk7Q==}
    engines: {node: '>=18.0.0'}

  '@smithy/service-error-classification@4.0.3':
    resolution: {integrity: sha512-FTbcajmltovWMjj3tksDQdD23b2w6gH+A0DYA1Yz3iSpjDj8fmkwy62UnXcWMy4d5YoMoSyLFHMfkEVEzbiN8Q==}
    engines: {node: '>=18.0.0'}

  '@smithy/shared-ini-file-loader@4.0.2':
    resolution: {integrity: sha512-J9/gTWBGVuFZ01oVA6vdb4DAjf1XbDhK6sLsu3OS9qmLrS6KB5ygpeHiM3miIbj1qgSJ96GYszXFWv6ErJ8QEw==}
    engines: {node: '>=18.0.0'}

  '@smithy/signature-v4@5.1.0':
    resolution: {integrity: sha512-4t5WX60sL3zGJF/CtZsUQTs3UrZEDO2P7pEaElrekbLqkWPYkgqNW1oeiNYC6xXifBnT9dVBOnNQRvOE9riU9w==}
    engines: {node: '>=18.0.0'}

  '@smithy/smithy-client@4.2.5':
    resolution: {integrity: sha512-T3gA/TShe52Ln0ywWGVoDiqRvaxqvrU0CKRRmzT71/I1rRBD8mY85rvMMME6vw5RpBLJC9ADmXSLmpohF7RRhA==}
    engines: {node: '>=18.0.0'}

  '@smithy/types@4.2.0':
    resolution: {integrity: sha512-7eMk09zQKCO+E/ivsjQv+fDlOupcFUCSC/L2YUPgwhvowVGWbPQHjEFcmjt7QQ4ra5lyowS92SV53Zc6XD4+fg==}
    engines: {node: '>=18.0.0'}

  '@smithy/url-parser@4.0.2':
    resolution: {integrity: sha512-Bm8n3j2ScqnT+kJaClSVCMeiSenK6jVAzZCNewsYWuZtnBehEz4r2qP0riZySZVfzB+03XZHJeqfmJDkeeSLiQ==}
    engines: {node: '>=18.0.0'}

  '@smithy/util-base64@4.0.0':
    resolution: {integrity: sha512-CvHfCmO2mchox9kjrtzoHkWHxjHZzaFojLc8quxXY7WAAMAg43nuxwv95tATVgQFNDwd4M9S1qFzj40Ul41Kmg==}
    engines: {node: '>=18.0.0'}

  '@smithy/util-body-length-browser@4.0.0':
    resolution: {integrity: sha512-sNi3DL0/k64/LO3A256M+m3CDdG6V7WKWHdAiBBMUN8S3hK3aMPhwnPik2A/a2ONN+9doY9UxaLfgqsIRg69QA==}
    engines: {node: '>=18.0.0'}

  '@smithy/util-body-length-node@4.0.0':
    resolution: {integrity: sha512-q0iDP3VsZzqJyje8xJWEJCNIu3lktUGVoSy1KB0UWym2CL1siV3artm+u1DFYTLejpsrdGyCSWBdGNjJzfDPjg==}
    engines: {node: '>=18.0.0'}

  '@smithy/util-buffer-from@2.2.0':
    resolution: {integrity: sha512-IJdWBbTcMQ6DA0gdNhh/BwrLkDR+ADW5Kr1aZmd4k3DIF6ezMV4R2NIAmT08wQJ3yUK82thHWmC/TnK/wpMMIA==}
    engines: {node: '>=14.0.0'}

  '@smithy/util-buffer-from@4.0.0':
    resolution: {integrity: sha512-9TOQ7781sZvddgO8nxueKi3+yGvkY35kotA0Y6BWRajAv8jjmigQ1sBwz0UX47pQMYXJPahSKEKYFgt+rXdcug==}
    engines: {node: '>=18.0.0'}

  '@smithy/util-config-provider@4.0.0':
    resolution: {integrity: sha512-L1RBVzLyfE8OXH+1hsJ8p+acNUSirQnWQ6/EgpchV88G6zGBTDPdXiiExei6Z1wR2RxYvxY/XLw6AMNCCt8H3w==}
    engines: {node: '>=18.0.0'}

  '@smithy/util-defaults-mode-browser@4.0.13':
    resolution: {integrity: sha512-HCLfXAyTEpVWLuyxDABg8UQukeRwChL1UErpSQ4KJK2ZoadmXuQY68pTL9KcuEtasTkIjnzyLUL9vhLdJ3VFHQ==}
    engines: {node: '>=18.0.0'}

  '@smithy/util-defaults-mode-node@4.0.13':
    resolution: {integrity: sha512-lu8E2RyzKzzFbNu4ICmY/2HltMZlJxMNg3saJ+r8I9vWbWbwdX7GOWUJdP4fbjEOm6aa52mnnd+uIRrT3dNEyA==}
    engines: {node: '>=18.0.0'}

  '@smithy/util-endpoints@3.0.4':
    resolution: {integrity: sha512-VfFATC1bmZLV2858B/O1NpMcL32wYo8DPPhHxYxDCodDl3f3mSZ5oJheW1IF91A0EeAADz2WsakM/hGGPGNKLg==}
    engines: {node: '>=18.0.0'}

  '@smithy/util-hex-encoding@4.0.0':
    resolution: {integrity: sha512-Yk5mLhHtfIgW2W2WQZWSg5kuMZCVbvhFmC7rV4IO2QqnZdbEFPmQnCcGMAX2z/8Qj3B9hYYNjZOhWym+RwhePw==}
    engines: {node: '>=18.0.0'}

  '@smithy/util-middleware@4.0.2':
    resolution: {integrity: sha512-6GDamTGLuBQVAEuQ4yDQ+ti/YINf/MEmIegrEeg7DdB/sld8BX1lqt9RRuIcABOhAGTA50bRbPzErez7SlDtDQ==}
    engines: {node: '>=18.0.0'}

  '@smithy/util-retry@4.0.3':
    resolution: {integrity: sha512-DPuYjZQDXmKr/sNvy9Spu8R/ESa2e22wXZzSAY6NkjOLj6spbIje/Aq8rT97iUMdDj0qHMRIe+bTxvlU74d9Ng==}
    engines: {node: '>=18.0.0'}

  '@smithy/util-stream@4.2.0':
    resolution: {integrity: sha512-Vj1TtwWnuWqdgQI6YTUF5hQ/0jmFiOYsc51CSMgj7QfyO+RF4EnT2HNjoviNlOOmgzgvf3f5yno+EiC4vrnaWQ==}
    engines: {node: '>=18.0.0'}

  '@smithy/util-uri-escape@4.0.0':
    resolution: {integrity: sha512-77yfbCbQMtgtTylO9itEAdpPXSog3ZxMe09AEhm0dU0NLTalV70ghDZFR+Nfi1C60jnJoh/Re4090/DuZh2Omg==}
    engines: {node: '>=18.0.0'}

  '@smithy/util-utf8@2.3.0':
    resolution: {integrity: sha512-R8Rdn8Hy72KKcebgLiv8jQcQkXoLMOGGv5uI1/k0l+snqkOzQ1R0ChUBCxWMlBsFMekWjq0wRudIweFs7sKT5A==}
    engines: {node: '>=14.0.0'}

  '@smithy/util-utf8@4.0.0':
    resolution: {integrity: sha512-b+zebfKCfRdgNJDknHCob3O7FpeYQN6ZG6YLExMcasDHsCXlsXCEuiPZeLnJLpwa5dvPetGlnGCiMHuLwGvFow==}
    engines: {node: '>=18.0.0'}

  '@tokenizer/token@0.3.0':
    resolution: {integrity: sha512-OvjF+z51L3ov0OyAU0duzsYuvO01PH7x4t6DJx+guahgTnBHkhJdG7soQeTSFLWN3efnHyibZ4Z8l2EuWwJN3A==}

  '@types/babel__core@7.20.5':
    resolution: {integrity: sha512-qoQprZvz5wQFJwMDqeseRXWv3rqMvhgpbXFfVyWhbx9X47POIA6i/+dXefEmZKoAgOaTdaIgNSMqMIU61yRyzA==}

  '@types/babel__generator@7.27.0':
    resolution: {integrity: sha512-ufFd2Xi92OAVPYsy+P4n7/U7e68fex0+Ee8gSG9KX7eo084CWiQ4sdxktvdl0bOPupXtVJPY19zk6EwWqUQ8lg==}

  '@types/babel__template@7.4.4':
    resolution: {integrity: sha512-h/NUaSyG5EyxBIp8YRxo4RMe2/qQgvyowRwVMzhYhBCONbW8PUsg4lkFMrhgZhUe5z3L3MiLDuvyJ/CaPa2A8A==}

  '@types/babel__traverse@7.20.7':
    resolution: {integrity: sha512-dkO5fhS7+/oos4ciWxyEyjWe48zmG6wbCheo/G2ZnHx4fs3EU6YC6UM8rk56gAjNJ9P3MTH2jo5jb92/K6wbng==}

  '@types/debug@4.1.12':
    resolution: {integrity: sha512-vIChWdVG3LG1SMxEvI/AK+FWJthlrqlTu7fbrlywTkkaONwk/UAGaULXRlf8vkzFBLVm0zkMdCquhL5aOjhXPQ==}

  '@types/estree@1.0.7':
    resolution: {integrity: sha512-w28IoSUCJpidD/TGviZwwMJckNESJZXFu7NBZ5YJ4mEUnNraUn9Pm8HSZm/jDF1pDWYKspWE7oVphigUPRakIQ==}

  '@types/graceful-fs@4.1.9':
    resolution: {integrity: sha512-olP3sd1qOEe5dXTSaFvQG+02VdRXcdytWLAZsAq1PecU8uqQAhkrnbli7DagjtXKW/Bl7YJbUsa8MPcuc8LHEQ==}

  '@types/hast@3.0.4':
    resolution: {integrity: sha512-WPs+bbQw5aCj+x6laNGWLH3wviHtoCv/P3+otBhbOhJgG8qtpdAMlTCxLtsTWA7LH1Oh/bFCHsBn0TPS5m30EQ==}

  '@types/istanbul-lib-coverage@2.0.6':
    resolution: {integrity: sha512-2QF/t/auWm0lsy8XtKVPG19v3sSOQlJe/YHZgfjb/KBBHOGSV+J2q/S671rcq9uTBrLAXmZpqJiaQbMT+zNU1w==}

  '@types/istanbul-lib-report@3.0.3':
    resolution: {integrity: sha512-NQn7AHQnk/RSLOxrBbGyJM/aVQ+pjj5HCgasFxc0K/KhoATfQ/47AyUl15I2yBUpihjmas+a+VJBOqecrFH+uA==}

  '@types/istanbul-reports@3.0.4':
    resolution: {integrity: sha512-pk2B1NWalF9toCRu6gjBzR69syFjP4Od8WRAX+0mmf9lAjCRicLOWc+ZrxZHx/0XRjotgkF9t6iaMJ+aXcOdZQ==}

  '@types/jest@29.5.14':
    resolution: {integrity: sha512-ZN+4sdnLUbo8EVvVc2ao0GFW6oVrQRPn4K2lglySj7APvSrgzxHiNNK99us4WDMi57xxA2yggblIAMNhXOotLQ==}

  '@types/json-schema@7.0.15':
    resolution: {integrity: sha512-5+fP8P8MFNC+AyZCDxrB2pkZFPGzqQWUzpSeuuVLvm8VMcorNYavBqoFcxK8bQz4Qsbn4oUEEem4wDLfcysGHA==}

  '@types/linkify-it@5.0.0':
    resolution: {integrity: sha512-sVDA58zAw4eWAffKOaQH5/5j3XeayukzDk+ewSsnv3p4yJEZHCCzMDiZM8e0OUrRvmpGZ85jf4yDHkHsgBNr9Q==}

  '@types/markdown-it@14.1.2':
    resolution: {integrity: sha512-promo4eFwuiW+TfGxhi+0x3czqTYJkG8qB17ZUJiVF10Xm7NLVRSLUsfRTU/6h1e24VvRnXCx+hG7li58lkzog==}

  '@types/mdast@4.0.4':
    resolution: {integrity: sha512-kGaNbPh1k7AFzgpud/gMdvIm5xuECykRR+JnWKQno9TAXVa6WIVCGTPvYGekIDL4uwCZQSYbUxNBSb1aUo79oA==}

  '@types/mdurl@2.0.0':
    resolution: {integrity: sha512-RGdgjQUZba5p6QEFAVx2OGb8rQDL/cPRG7GiedRzMcJ1tYnUANBncjbSB1NRGwbvjcPeikRABz2nshyPk1bhWg==}

  '@types/ms@2.1.0':
    resolution: {integrity: sha512-GsCCIZDE/p3i96vtEqx+7dBUGXrc7zeSK3wwPHIaRThS+9OhWIXRqzs4d6k1SVU8g91DrNRWxWUGhp5KXQb2VA==}

  '@types/node-fetch@2.6.12':
    resolution: {integrity: sha512-8nneRWKCg3rMtF69nLQJnOYUcbafYeFSjqkw3jCRLsqkWFlHaoQrr5mXmofFGOx3DKn7UfmBMyov8ySvLRVldA==}

<<<<<<< HEAD
  '@types/node@12.20.55':
    resolution: {integrity: sha512-J8xLz7q2OFulZ2cyGTLE1TbbZcjpno7FaN6zdJNrgAdrJ+DZzh/uFR6YrTb4C+nXakvud8Q4+rbhoIWlYQbUFQ==}

  '@types/node@18.19.86':
    resolution: {integrity: sha512-fifKayi175wLyKyc5qUfyENhQ1dCNI1UNjp653d8kuYcPQN5JhX3dGuP/XmvPTg/xRBn1VTLpbmi+H/Mr7tLfQ==}
=======
  '@types/node@18.19.100':
    resolution: {integrity: sha512-ojmMP8SZBKprc3qGrGk8Ujpo80AXkrP7G2tOT4VWr5jlr5DHjsJF+emXJz+Wm0glmy4Js62oKMdZZ6B9Y+tEcA==}
>>>>>>> 2219d4d4

  '@types/node@22.15.18':
    resolution: {integrity: sha512-v1DKRfUdyW+jJhZNEI1PYy29S2YRxMV5AOO/x/SjKmW0acCIOqmbj6Haf9eHAhsPmrhlHSxEhv/1WszcLWV4cg==}

  '@types/retry@0.12.0':
    resolution: {integrity: sha512-wWKOClTTiizcZhXnPY4wikVAwmdYHp8q6DmC+EJUzAMsycb7HB32Kh9RN4+0gExjmPmZSAQjgURXIGATPegAvA==}

  '@types/stack-utils@2.0.3':
    resolution: {integrity: sha512-9aEbYZ3TbYMznPdcdr3SmIrLXwC/AKZXQeCf9Pgao5CKb8CyHuEX5jzWPTkvregvhRJHcpRO6BFoGW9ycaOkYw==}

  '@types/tough-cookie@4.0.5':
    resolution: {integrity: sha512-/Ad8+nIOV7Rl++6f1BdKxFSMgmoqEoYbHRpPcx3JEfv8VRsQe9Z4mCXeJBzxs7mbHY/XOZZuXlRNfhpVPbs6ZA==}

  '@types/unist@3.0.3':
    resolution: {integrity: sha512-ko/gIFJRv177XgZsZcBwnqJN5x/Gien8qNOn0D5bQU/zAzVf9Zt3BlcUiLqhV9y4ARk0GbT3tnUiPNgnTXzc/Q==}

  '@types/uuid@10.0.0':
    resolution: {integrity: sha512-7gqG38EyHgyP1S+7+xomFtL+ZNHcKv6DwNaCZmJmo1vgMugyF3TCnXVg4t1uk89mLNwnLtnY3TpOpCOyp1/xHQ==}

  '@types/uuid@9.0.8':
    resolution: {integrity: sha512-jg+97EGIcY9AGHJJRaaPVgetKDsrTgbRjQ5Msgjh/DQKEFl0DtyRr/VCOyD1T2R1MNeWPK/u7JoGhlDZnKBAfA==}

  '@types/web-bluetooth@0.0.21':
    resolution: {integrity: sha512-oIQLCGWtcFZy2JW77j9k8nHzAOpqMHLQejDA48XXMWH6tjCQHz5RCFz1bzsmROyL6PUm+LLnUiI4BCn221inxA==}

  '@types/yargs-parser@21.0.3':
    resolution: {integrity: sha512-I4q9QU9MQv4oEOz4tAHJtNz1cwuLxn2F3xcc2iV5WdqLPpUnj30aUuxt1mAxYTG+oe8CZMV/+6rU4S4gRDzqtQ==}

  '@types/yargs@17.0.33':
    resolution: {integrity: sha512-WpxBCKWPLr4xSsHgz511rFJAM+wS28w2zEO1QDNY5zM/S8ok70NNfztH0xwhqKyaK0OHCbN98LDAZuy1ctxDkA==}

  '@typescript-eslint/eslint-plugin@8.32.1':
    resolution: {integrity: sha512-6u6Plg9nP/J1GRpe/vcjjabo6Uc5YQPAMxsgQyGC/I0RuukiG1wIe3+Vtg3IrSCVJDmqK3j8adrtzXSENRtFgg==}
    engines: {node: ^18.18.0 || ^20.9.0 || >=21.1.0}
    peerDependencies:
      '@typescript-eslint/parser': ^8.0.0 || ^8.0.0-alpha.0
      eslint: ^8.57.0 || ^9.0.0
      typescript: '>=4.8.4 <5.9.0'

  '@typescript-eslint/parser@8.32.1':
    resolution: {integrity: sha512-LKMrmwCPoLhM45Z00O1ulb6jwyVr2kr3XJp+G+tSEZcbauNnScewcQwtJqXDhXeYPDEjZ8C1SjXm015CirEmGg==}
    engines: {node: ^18.18.0 || ^20.9.0 || >=21.1.0}
    peerDependencies:
      eslint: ^8.57.0 || ^9.0.0
      typescript: '>=4.8.4 <5.9.0'

  '@typescript-eslint/scope-manager@8.32.1':
    resolution: {integrity: sha512-7IsIaIDeZn7kffk7qXC3o6Z4UblZJKV3UBpkvRNpr5NSyLji7tvTcvmnMNYuYLyh26mN8W723xpo3i4MlD33vA==}
    engines: {node: ^18.18.0 || ^20.9.0 || >=21.1.0}

  '@typescript-eslint/type-utils@8.32.1':
    resolution: {integrity: sha512-mv9YpQGA8iIsl5KyUPi+FGLm7+bA4fgXaeRcFKRDRwDMu4iwrSHeDPipwueNXhdIIZltwCJv+NkxftECbIZWfA==}
    engines: {node: ^18.18.0 || ^20.9.0 || >=21.1.0}
    peerDependencies:
      eslint: ^8.57.0 || ^9.0.0
      typescript: '>=4.8.4 <5.9.0'

  '@typescript-eslint/types@8.32.1':
    resolution: {integrity: sha512-YmybwXUJcgGqgAp6bEsgpPXEg6dcCyPyCSr0CAAueacR/CCBi25G3V8gGQ2kRzQRBNol7VQknxMs9HvVa9Rvfg==}
    engines: {node: ^18.18.0 || ^20.9.0 || >=21.1.0}

  '@typescript-eslint/typescript-estree@8.32.1':
    resolution: {integrity: sha512-Y3AP9EIfYwBb4kWGb+simvPaqQoT5oJuzzj9m0i6FCY6SPvlomY2Ei4UEMm7+FXtlNJbor80ximyslzaQF6xhg==}
    engines: {node: ^18.18.0 || ^20.9.0 || >=21.1.0}
    peerDependencies:
      typescript: '>=4.8.4 <5.9.0'

  '@typescript-eslint/utils@8.32.1':
    resolution: {integrity: sha512-DsSFNIgLSrc89gpq1LJB7Hm1YpuhK086DRDJSNrewcGvYloWW1vZLHBTIvarKZDcAORIy/uWNx8Gad+4oMpkSA==}
    engines: {node: ^18.18.0 || ^20.9.0 || >=21.1.0}
    peerDependencies:
      eslint: ^8.57.0 || ^9.0.0
      typescript: '>=4.8.4 <5.9.0'

  '@typescript-eslint/visitor-keys@8.32.1':
    resolution: {integrity: sha512-ar0tjQfObzhSaW3C3QNmTc5ofj0hDoNQ5XWrCy6zDyabdr0TWhCkClp+rywGNj/odAFBVzzJrK4tEq5M4Hmu4w==}
    engines: {node: ^18.18.0 || ^20.9.0 || >=21.1.0}

  '@ungap/structured-clone@1.3.0':
    resolution: {integrity: sha512-WmoN8qaIAo7WTYWbAZuG8PYEhn5fkz7dZrqTBZ7dtt//lL2Gwms1IcnQ5yHqjDfX8Ft5j4YzDM23f87zBfDe9g==}

  '@vitejs/plugin-vue@5.2.4':
    resolution: {integrity: sha512-7Yx/SXSOcQq5HiiV3orevHUFn+pmMB4cgbEkDYgnkUWb0WfeQ/wa2yFv6D5ICiCQOVpjA7vYDXrC7AGO8yjDHA==}
    engines: {node: ^18.0.0 || >=20.0.0}
    peerDependencies:
      vite: ^5.0.0 || ^6.0.0
      vue: ^3.2.25

  '@vue/compiler-core@3.5.13':
    resolution: {integrity: sha512-oOdAkwqUfW1WqpwSYJce06wvt6HljgY3fGeM9NcVA1HaYOij3mZG9Rkysn0OHuyUAGMbEbARIpsG+LPVlBJ5/Q==}

  '@vue/compiler-dom@3.5.13':
    resolution: {integrity: sha512-ZOJ46sMOKUjO3e94wPdCzQ6P1Lx/vhp2RSvfaab88Ajexs0AHeV0uasYhi99WPaogmBlRHNRuly8xV75cNTMDA==}

  '@vue/compiler-sfc@3.5.13':
    resolution: {integrity: sha512-6VdaljMpD82w6c2749Zhf5T9u5uLBWKnVue6XWxprDobftnletJ8+oel7sexFfM3qIxNmVE7LSFGTpv6obNyaQ==}

  '@vue/compiler-ssr@3.5.13':
    resolution: {integrity: sha512-wMH6vrYHxQl/IybKJagqbquvxpWCuVYpoUJfCqFZwa/JY1GdATAQ+TgVtgrwwMZ0D07QhA99rs/EAAWfvG6KpA==}

  '@vue/devtools-api@7.7.6':
    resolution: {integrity: sha512-b2Xx0KvXZObePpXPYHvBRRJLDQn5nhKjXh7vUhMEtWxz1AYNFOVIsh5+HLP8xDGL7sy+Q7hXeUxPHB/KgbtsPw==}

  '@vue/devtools-kit@7.7.6':
    resolution: {integrity: sha512-geu7ds7tem2Y7Wz+WgbnbZ6T5eadOvozHZ23Atk/8tksHMFOFylKi1xgGlQlVn0wlkEf4hu+vd5ctj1G4kFtwA==}

  '@vue/devtools-shared@7.7.6':
    resolution: {integrity: sha512-yFEgJZ/WblEsojQQceuyK6FzpFDx4kqrz2ohInxNj5/DnhoX023upTv4OD6lNPLAA5LLkbwPVb10o/7b+Y4FVA==}

  '@vue/reactivity@3.5.13':
    resolution: {integrity: sha512-NaCwtw8o48B9I6L1zl2p41OHo/2Z4wqYGGIK1Khu5T7yxrn+ATOixn/Udn2m+6kZKB/J7cuT9DbWWhRxqixACg==}

  '@vue/runtime-core@3.5.13':
    resolution: {integrity: sha512-Fj4YRQ3Az0WTZw1sFe+QDb0aXCerigEpw418pw1HBUKFtnQHWzwojaukAs2X/c9DQz4MQ4bsXTGlcpGxU/RCIw==}

  '@vue/runtime-dom@3.5.13':
    resolution: {integrity: sha512-dLaj94s93NYLqjLiyFzVs9X6dWhTdAlEAciC3Moq7gzAc13VJUdCnjjRurNM6uTLFATRHexHCTu/Xp3eW6yoog==}

  '@vue/server-renderer@3.5.13':
    resolution: {integrity: sha512-wAi4IRJV/2SAW3htkTlB+dHeRmpTiVIK1OGLWV1yeStVSebSQQOwGwIq0D3ZIoBj2C2qpgz5+vX9iEBkTdk5YA==}
    peerDependencies:
      vue: 3.5.13

  '@vue/shared@3.5.13':
    resolution: {integrity: sha512-/hnE/qP5ZoGpol0a5mDi45bOd7t3tjYJBjsgCsivow7D48cJeV5l05RD82lPqi7gRiphZM37rnhW1l6ZoCNNnQ==}

  '@vueuse/core@12.8.2':
    resolution: {integrity: sha512-HbvCmZdzAu3VGi/pWYm5Ut+Kd9mn1ZHnn4L5G8kOQTPs/IwIAmJoBrmYk2ckLArgMXZj0AW3n5CAejLUO+PhdQ==}

  '@vueuse/integrations@12.8.2':
    resolution: {integrity: sha512-fbGYivgK5uBTRt7p5F3zy6VrETlV9RtZjBqd1/HxGdjdckBgBM4ugP8LHpjolqTj14TXTxSK1ZfgPbHYyGuH7g==}
    peerDependencies:
      async-validator: ^4
      axios: ^1
      change-case: ^5
      drauu: ^0.4
      focus-trap: ^7
      fuse.js: ^7
      idb-keyval: ^6
      jwt-decode: ^4
      nprogress: ^0.2
      qrcode: ^1.5
      sortablejs: ^1
      universal-cookie: ^7
    peerDependenciesMeta:
      async-validator:
        optional: true
      axios:
        optional: true
      change-case:
        optional: true
      drauu:
        optional: true
      focus-trap:
        optional: true
      fuse.js:
        optional: true
      idb-keyval:
        optional: true
      jwt-decode:
        optional: true
      nprogress:
        optional: true
      qrcode:
        optional: true
      sortablejs:
        optional: true
      universal-cookie:
        optional: true

  '@vueuse/metadata@12.8.2':
    resolution: {integrity: sha512-rAyLGEuoBJ/Il5AmFHiziCPdQzRt88VxR+Y/A/QhJ1EWtWqPBBAxTAFaSkviwEuOEZNtW8pvkPgoCZQ+HxqW1A==}

  '@vueuse/shared@12.8.2':
    resolution: {integrity: sha512-dznP38YzxZoNloI0qpEfpkms8knDtaoQ6Y/sfS0L7Yki4zh40LFHEhur0odJC6xTHG5dxWVPiUWBXn+wCG2s5w==}

  abort-controller@3.0.0:
    resolution: {integrity: sha512-h8lQ8tacZYnR3vNQTgibj+tODHI5/+l06Au2Pcriv/Gmet0eaj4TwWH41sO9wnHDiQsEj19q0drzdWdeAHtweg==}
    engines: {node: '>=6.5'}

  accepts@2.0.0:
    resolution: {integrity: sha512-5cvg6CtKwfgdmVqY1WIiXKc3Q1bkRqGLi+2W/6ao+6Y7gu/RCwRuAhGEzh5B4KlszSuTLgZYuqFqo5bImjNKng==}
    engines: {node: '>= 0.6'}

  acorn-jsx@5.3.2:
    resolution: {integrity: sha512-rq9s+JNhf0IChjtDXxllJ7g41oZk5SlXtp0LHwyA5cejwn7vKmKp4pPri6YEePv2PU65sAsegbXtIinmDFDXgQ==}
    peerDependencies:
      acorn: ^6.0.0 || ^7.0.0 || ^8.0.0

  acorn@8.14.1:
    resolution: {integrity: sha512-OvQ/2pUDKmgfCg++xsTX1wGxfTaszcHVcTctW4UJB4hibJx2HXxxO5UmVgyjMa+ZDsiaf5wWLXYpRWMmBI0QHg==}
    engines: {node: '>=0.4.0'}
    hasBin: true

  agentkeepalive@4.6.0:
    resolution: {integrity: sha512-kja8j7PjmncONqaTsB8fQ+wE2mSU2DJ9D4XKoJ5PFWIdRMa6SLSN1ff4mOr4jCbfRSsxR4keIiySJU0N9T5hIQ==}
    engines: {node: '>= 8.0.0'}

  ajv@6.12.6:
    resolution: {integrity: sha512-j3fVLgvTo527anyYyJOGTYJbG+vnnQYvE0m5mmkc1TK+nxAppkCLMIL0aZ4dblVCNoGShhm+kzE4ZUykBoMg4g==}

  ajv@8.17.1:
    resolution: {integrity: sha512-B/gBuNg5SiMTrPkC+A2+cW0RszwxYmn6VYxB/inlBStS5nx6xHIt/ehKRhIMhqusl7a8LjQoZnjCs5vhwxOQ1g==}

  algoliasearch@5.25.0:
    resolution: {integrity: sha512-n73BVorL4HIwKlfJKb4SEzAYkR3Buwfwbh+MYxg2mloFph2fFGV58E90QTzdbfzWrLn4HE5Czx/WTjI8fcHaMg==}
    engines: {node: '>= 14.0.0'}

  ansi-align@3.0.1:
    resolution: {integrity: sha512-IOfwwBF5iczOjp/WeY4YxyjqAFMQoZufdQWDd19SEExbVLNXqvpzSJ/M7Za4/sCPmQ0+GRquoA7bGcINcxew6w==}

  ansi-colors@4.1.3:
    resolution: {integrity: sha512-/6w/C21Pm1A7aZitlI5Ni/2J6FFQN8i1Cvz3kHABAAbw93v/NlvKdVOqz7CCWz/3iv/JplRSEEZ83XION15ovw==}
    engines: {node: '>=6'}

  ansi-escapes@4.3.2:
    resolution: {integrity: sha512-gKXj5ALrKWQLsYG9jlTRmR/xKluxHV+Z9QEwNIgCfM1/uwPMCuzVVnh5mwTd+OuBZcwSIMbqssNWRm1lE51QaQ==}
    engines: {node: '>=8'}

  ansi-regex@5.0.1:
    resolution: {integrity: sha512-quJQXlTSUGL2LH9SUXo8VwsY4soanhgo6LNSm84E1LBcE8s3O0wpdiRzyR9z/ZZJMlMWv37qOOb9pdJlMUEKFQ==}
    engines: {node: '>=8'}

  ansi-regex@6.1.0:
    resolution: {integrity: sha512-7HSX4QQb4CspciLpVFwyRe79O3xsIZDDLER21kERQ71oaPodF8jL725AgJMFAYbooIqolJoRLuM81SpeUkpkvA==}
    engines: {node: '>=12'}

  ansi-styles@4.3.0:
    resolution: {integrity: sha512-zbB9rCJAT1rbjiVDb2hqKFHNYLxgtk8NURxZ3IZwD3F6NtxbXZQCnnSi1Lkx+IDohdPlFp222wVALIheZJQSEg==}
    engines: {node: '>=8'}

  ansi-styles@5.2.0:
    resolution: {integrity: sha512-Cxwpt2SfTzTtXcfOlzGEee8O+c+MmUgGrNiBcXnuWxuFJHe6a5Hz7qwhwe5OgaSYI0IJvkLqWX1ASG+cJOkEiA==}
    engines: {node: '>=10'}

  ansi-styles@6.2.1:
    resolution: {integrity: sha512-bN798gFfQX+viw3R7yrGWRqnrN2oRkEkUjjl4JNn4E8GxxbjtG3FbrEIIY3l8/hrwUwIeCZvi4QuOTP4MErVug==}
    engines: {node: '>=12'}

  anymatch@3.1.3:
    resolution: {integrity: sha512-KMReFUr0B4t+D+OBkjR3KYqvocp2XaSzO55UcB6mgQMd3KbcE+mWTyvVV7D/zsdEbNnV6acZUutkiHQXvTr1Rw==}
    engines: {node: '>= 8'}

  argparse@1.0.10:
    resolution: {integrity: sha512-o5Roy6tNG4SL/FOkCAN6RzjiakZS25RLYFrcMttJqbdd8BWrnA+fGz57iN5Pb06pvBGvl5gQ0B48dJlslXvoTg==}

  argparse@2.0.1:
    resolution: {integrity: sha512-8+9WqebbFzpX9OR+Wa6O29asIogeRMzcGtAINdpMHHyAg10f05aSFVBbcEqGf/PXw1EjAZ+q2/bEBg3DvurK3Q==}

  array-union@2.1.0:
    resolution: {integrity: sha512-HGyxoOTYUyCM6stUe6EJgnd4EoewAI7zMdfqO+kGjnlZmBDz/cR5pf8r/cR4Wq60sL/p0IkcjUEEPwS3GFrIyw==}
    engines: {node: '>=8'}

  astral-regex@2.0.0:
    resolution: {integrity: sha512-Z7tMw1ytTXt5jqMcOP+OQteU1VuNK9Y02uuJtKQ1Sv69jXQKKg5cibLwGJow8yzZP+eAc18EmLGPal0bp36rvQ==}
    engines: {node: '>=8'}

  asynckit@0.4.0:
    resolution: {integrity: sha512-Oei9OH4tRh0YqU3GxhX79dM/mwVgvbZJaSNaRk+bshkj0S5cfHcgYakreBjrHwatXKbz+IoIdYLxrKim2MjW0Q==}

  axios@1.9.0:
    resolution: {integrity: sha512-re4CqKTJaURpzbLHtIi6XpDv20/CnpXOtjRY5/CU32L8gU8ek9UIivcfvSWvmKEngmVbrUtPpdDwWDWL7DNHvg==}

  babel-jest@29.7.0:
    resolution: {integrity: sha512-BrvGY3xZSwEcCzKvKsCi2GgHqDqsYkOP4/by5xCgIwGXQxIEh+8ew3gmrE1y7XRR6LHZIj6yLYnUi/mm2KXKBg==}
    engines: {node: ^14.15.0 || ^16.10.0 || >=18.0.0}
    peerDependencies:
      '@babel/core': ^7.8.0

  babel-plugin-istanbul@6.1.1:
    resolution: {integrity: sha512-Y1IQok9821cC9onCx5otgFfRm7Lm+I+wwxOx738M/WLPZ9Q42m4IG5W0FNX8WLL2gYMZo3JkuXIH2DOpWM+qwA==}
    engines: {node: '>=8'}

  babel-plugin-jest-hoist@29.6.3:
    resolution: {integrity: sha512-ESAc/RJvGTFEzRwOTT4+lNDk/GNHMkKbNzsvT0qKRfDyyYTskxB5rnU2njIDYVxXCBHHEI1c0YwHob3WaYujOg==}
    engines: {node: ^14.15.0 || ^16.10.0 || >=18.0.0}

  babel-preset-current-node-syntax@1.1.0:
    resolution: {integrity: sha512-ldYss8SbBlWva1bs28q78Ju5Zq1F+8BrqBZZ0VFhLBvhh6lCpC2o3gDJi/5DRLs9FgYZCnmPYIVFU4lRXCkyUw==}
    peerDependencies:
      '@babel/core': ^7.0.0

  babel-preset-jest@29.6.3:
    resolution: {integrity: sha512-0B3bhxR6snWXJZtR/RliHTDPRgn1sNHOR0yVtq/IiQFyuOVjFS+wuio/R4gSNkyYmKmJB4wGZv2NZanmKmTnNA==}
    engines: {node: ^14.15.0 || ^16.10.0 || >=18.0.0}
    peerDependencies:
      '@babel/core': ^7.0.0

  balanced-match@1.0.2:
    resolution: {integrity: sha512-3oSeUO0TMV67hN1AmbXsK4yaqU7tjiHlbxRDZOpH0KW9+CeX4bRAaX0Anxt0tx2MrpRpWwQaPwIlISEJhYU5Pw==}

  base64-js@1.5.1:
    resolution: {integrity: sha512-AKpaYlHn8t4SVbOHCy+b5+KKgvR4vrsD8vbvrbiQJps7fKDTkjkDry6ji0rUJjC0kzbNePLwzxq8iypo41qeWA==}

  better-path-resolve@1.0.0:
    resolution: {integrity: sha512-pbnl5XzGBdrFU/wT4jqmJVPn2B6UHPBOhzMQkY/SPUPB6QtUXtmBHBIwCbXJol93mOpGMnQyP/+BB19q04xj7g==}
    engines: {node: '>=4'}

  binary-extensions@2.3.0:
    resolution: {integrity: sha512-Ceh+7ox5qe7LJuLHoY0feh3pHuUDHAcRUeyL2VYghZwfpkNIy/+8Ocg0a3UuSoYzavmylwuLWQOf3hl0jjMMIw==}
    engines: {node: '>=8'}

  birpc@2.3.0:
    resolution: {integrity: sha512-ijbtkn/F3Pvzb6jHypHRyve2QApOCZDR25D/VnkY2G/lBNcXCTsnsCxgY4k4PkVB7zfwzYbY3O9Lcqe3xufS5g==}

  body-parser@2.2.0:
    resolution: {integrity: sha512-02qvAaxv8tp7fBa/mw1ga98OGm+eCbqzJOKoRt70sLmfEEi+jyBYVTDGfCL/k06/4EMk/z01gCe7HoCH/f2LTg==}
    engines: {node: '>=18'}

  bowser@2.11.0:
    resolution: {integrity: sha512-AlcaJBi/pqqJBIQ8U9Mcpc9i8Aqxn88Skv5d+xBX006BY5u8N3mGLHa5Lgppa7L/HfwgwLgZ6NYs+Ag6uUmJRA==}

  boxen@8.0.1:
    resolution: {integrity: sha512-F3PH5k5juxom4xktynS7MoFY+NUWH5LC4CnH11YB8NPew+HLpmBLCybSAEyb2F+4pRXhuhWqFesoQd6DAyc2hw==}
    engines: {node: '>=18'}

  brace-expansion@1.1.11:
    resolution: {integrity: sha512-iCuPHDFgrHX7H2vEI/5xpz07zSHB00TpugqhmYtVmMO6518mCuRMoOYFldEBl0g187ufozdaHgWKcYFb61qGiA==}

  brace-expansion@2.0.1:
    resolution: {integrity: sha512-XnAIvQ8eM+kC6aULx6wuQiwVsnzsi9d3WxzV3FpWTGA19F621kwdbsAcFKXgKUHZWsy+mY6iL1sHTxWEFCytDA==}

  braces@3.0.3:
    resolution: {integrity: sha512-yQbXgO/OSZVD2IsiLlro+7Hf6Q18EJrKSEsdoMzKePKXct3gvD8oLcOQdIzGupr5Fj+EDe8gO/lxc1BzfMpxvA==}
    engines: {node: '>=8'}

  browserslist@4.24.4:
    resolution: {integrity: sha512-KDi1Ny1gSePi1vm0q4oxSF8b4DR44GF4BbmS2YdhPLOEqd8pDviZOGH/GsmRwoWJ2+5Lr085X7naowMwKHDG1A==}
    engines: {node: ^6 || ^7 || ^8 || ^9 || ^10 || ^11 || ^12 || >=13.7}
    hasBin: true

  bser@2.1.1:
    resolution: {integrity: sha512-gQxTNE/GAfIIrmHLUE3oJyp5FO6HRBfhjnw4/wMmA63ZGDJnWBmgY/lyQBpnDUkGmAhbSe39tx2d/iTOAfglwQ==}

  buffer-equal-constant-time@1.0.1:
    resolution: {integrity: sha512-zRpUiDwd/xk6ADqPMATG8vc9VPrkck7T07OIx0gnjmJAnHnTVXNQG3vfvWNuiZIkwu9KrKdA1iJKfsfTVxE6NA==}

  buffer-from@1.1.2:
    resolution: {integrity: sha512-E+XQCRwSbaaiChtv6k6Dwgc+bx+Bs6vuKJHHl5kox/BaKbhiXzqQOwK4cO22yElGp2OCmjwVhT3HmxgyPGnJfQ==}

  buffer@6.0.3:
    resolution: {integrity: sha512-FTiCpNxtwiZZHEZbcbTIcZjERVICn9yq/pDFkTl95/AxzD1naBctN7YO68riM/gLSDY7sdrMby8hofADYuuqOA==}

  bytes@3.1.2:
    resolution: {integrity: sha512-/Nf7TyzTx6S3yRJObOAV7956r8cr2+Oj8AC5dt8wSP3BQAoeX58NoHyCU8P8zGkNXStjTSi6fzO6F0pBdcYbEg==}
    engines: {node: '>= 0.8'}

  call-bind-apply-helpers@1.0.2:
    resolution: {integrity: sha512-Sp1ablJ0ivDkSzjcaJdxEunN5/XvksFJ2sMBFfq6x0ryhQV/2b/KwFe21cMpmHtPOSij8K99/wSfoEuTObmuMQ==}
    engines: {node: '>= 0.4'}

  call-bound@1.0.4:
    resolution: {integrity: sha512-+ys997U96po4Kx/ABpBCqhA9EuxJaQWDQg7295H4hBphv3IZg0boBKuwYpt4YXp6MZ5AmZQnU/tyMTlRpaSejg==}
    engines: {node: '>= 0.4'}

  callsites@3.1.0:
    resolution: {integrity: sha512-P8BjAsXvZS+VIDUI11hHCQEv74YT67YUi5JJFNWIqL235sBmjX4+qx9Muvls5ivyNENctx46xQLQ3aTuE7ssaQ==}
    engines: {node: '>=6'}

  camelcase@5.3.1:
    resolution: {integrity: sha512-L28STB170nwWS63UjtlEOE3dldQApaJXZkOI1uMFfzf3rRuPegHaHesyee+YxQ+W6SvRDQV6UrdOdRiR153wJg==}
    engines: {node: '>=6'}

  camelcase@6.3.0:
    resolution: {integrity: sha512-Gmy6FhYlCY7uOElZUSbxo2UCDH8owEk996gkbrpsgGtrJLM3J7jGxl9Ic7Qwwj4ivOE5AWZWRMecDdF7hqGjFA==}
    engines: {node: '>=10'}

  camelcase@8.0.0:
    resolution: {integrity: sha512-8WB3Jcas3swSvjIeA2yvCJ+Miyz5l1ZmB6HFb9R1317dt9LCQoswg/BGrmAmkWVEszSrrg4RwmO46qIm2OEnSA==}
    engines: {node: '>=16'}

  caniuse-lite@1.0.30001713:
    resolution: {integrity: sha512-wCIWIg+A4Xr7NfhTuHdX+/FKh3+Op3LBbSp2N5Pfx6T/LhdQy3GTyoTg48BReaW/MyMNZAkTadsBtai3ldWK0Q==}

  ccount@2.0.1:
    resolution: {integrity: sha512-eyrF0jiFpY+3drT6383f1qhkbGsLSifNAjA61IUjZjmLCWjItY6LB9ft9YhoDgwfmclB2zhu51Lc7+95b8NRAg==}

  chalk@4.1.2:
    resolution: {integrity: sha512-oKnbhFyRIXpUuez8iBMmyEa4nbj4IOQyuhc/wy9kY7/WVPcwIO9VA668Pu8RkO7+0G76SLROeyw9CpQ061i4mA==}
    engines: {node: '>=10'}

  chalk@5.4.1:
    resolution: {integrity: sha512-zgVZuo2WcZgfUEmsn6eO3kINexW8RAE4maiQ8QNs8CtpPCSyMiYsULR3HQYkm3w8FIA3SberyMJMSldGsW+U3w==}
    engines: {node: ^12.17.0 || ^14.13 || >=16.0.0}

  char-regex@1.0.2:
    resolution: {integrity: sha512-kWWXztvZ5SBQV+eRgKFeh8q5sLuZY2+8WUIzlxWVTg+oGwY14qylx1KbKzHd8P6ZYkAg0xyIDU9JMHhyJMZ1jw==}
    engines: {node: '>=10'}

<<<<<<< HEAD
  chardet@0.7.0:
    resolution: {integrity: sha512-mT8iDcrh03qDGRRmoA2hmBJnxpllMR+0/0qlzjqZES6NdiWDcZkCNAk4rPFZ9Q85r27unkiNNg8ZOiwZXBHwcA==}
=======
  character-entities-html4@2.1.0:
    resolution: {integrity: sha512-1v7fgQRj6hnSwFpq1Eu0ynr/CDEw0rXo2B61qXrLNdHZmPKgb7fqS1a2JwF0rISo9q77jDI8VMEHoApn8qDoZA==}

  character-entities-legacy@3.0.0:
    resolution: {integrity: sha512-RpPp0asT/6ufRm//AJVwpViZbGM/MkjQFxJccQRHmISF/22NBtsHqAWmL+/pmkPWoIUJdWyeVleTl1wydHATVQ==}
>>>>>>> 2219d4d4

  ci-info@3.9.0:
    resolution: {integrity: sha512-NIxF55hv4nSqQswkAeiOi1r83xy8JldOFDTWiug55KBu9Jnblncd2U6ViHmYgHf01TPZS77NJBhBMKdWj9HQMQ==}
    engines: {node: '>=8'}

  cjs-module-lexer@1.4.3:
    resolution: {integrity: sha512-9z8TZaGM1pfswYeXrUpzPrkx8UnWYdhJclsiYMm6x/w5+nN+8Tf/LnAgfLGQCm59qAOxU8WwHEq2vNwF6i4j+Q==}

  cli-boxes@3.0.0:
    resolution: {integrity: sha512-/lzGpEWL/8PfI0BmBOPRwp0c/wFNX1RdUML3jK/RcSBA9T8mZDdQpqYBKtCFTOfQbwPqWEOpjqW+Fnayc0969g==}
    engines: {node: '>=10'}

  cli-cursor@5.0.0:
    resolution: {integrity: sha512-aCj4O5wKyszjMmDT4tZj93kxyydN/K5zPWSCe6/0AV/AA1pqe5ZBIw0a2ZfPQV7lL5/yb5HsUreJ6UFAF1tEQw==}
    engines: {node: '>=18'}

  cli-spinners@2.9.2:
    resolution: {integrity: sha512-ywqV+5MmyL4E7ybXgKys4DugZbX0FC6LnwrhjuykIjnK9k8OQacQ7axGKnjDXWNhns0xot3bZI5h55H8yo9cJg==}
    engines: {node: '>=6'}

  cliui@8.0.1:
    resolution: {integrity: sha512-BSeNnyus75C4//NQ9gQt1/csTXyo/8Sb+afLAkzAptFuMsod9HFokGNudZpi/oQV73hnVK+sR+5PVRMd+Dr7YQ==}
    engines: {node: '>=12'}

  co@4.6.0:
    resolution: {integrity: sha512-QVb0dM5HvG+uaxitm8wONl7jltx8dqhfU33DcqtOZcLSVIKSDDLDi7+0LbAKiyI8hD9u42m2YxXSkMGWThaecQ==}
    engines: {iojs: '>= 1.0.0', node: '>= 0.12.0'}

  collect-v8-coverage@1.0.2:
    resolution: {integrity: sha512-lHl4d5/ONEbLlJvaJNtsF/Lz+WvB07u2ycqTYbdrq7UypDXailES4valYb2eWiJFxZlVmpGekfqoxQhzyFdT4Q==}

  color-convert@2.0.1:
    resolution: {integrity: sha512-RRECPsj7iu/xb5oKYcsFHSppFNnsj/52OVTRKb4zP5onXwVF3zVmmToNcOfGC+CRDpfK/U584fMg38ZHCaElKQ==}
    engines: {node: '>=7.0.0'}

  color-name@1.1.4:
    resolution: {integrity: sha512-dOy+3AuW3a2wNbZHIuMZpTcgjGuLU/uBL/ubcZF9OXbDo8ff4O8yVp5Bf0efS8uEoYo5q4Fx7dY9OgQGXgAsQA==}

  combined-stream@1.0.8:
    resolution: {integrity: sha512-FQN4MRfuJeHf7cBbBMJFXhKSDq+2kAArBlmRBvcvFE5BB1HZKXtSFASDhdlz9zOYwxh8lDdnvmMOe/+5cdoEdg==}
    engines: {node: '>= 0.8'}

  comma-separated-tokens@2.0.3:
    resolution: {integrity: sha512-Fu4hJdvzeylCfQPp9SGWidpzrMs7tTrlu6Vb8XGaRGck8QSNZJJp538Wrb60Lax4fPwR64ViY468OIUTbRlGZg==}

  concat-map@0.0.1:
    resolution: {integrity: sha512-/Srv4dswyQNBfohGpz9o6Yb3Gz3SrUDqBH5rTuhGR7ahtlbYKnVxw2bCFMRljaA7EXHaXZ8wsHdodFvbkhKmqg==}

  console-table-printer@2.12.1:
    resolution: {integrity: sha512-wKGOQRRvdnd89pCeH96e2Fn4wkbenSP6LMHfjfyNLMbGuHEFbMqQNuxXqd0oXG9caIOQ1FTvc5Uijp9/4jujnQ==}

  content-disposition@1.0.0:
    resolution: {integrity: sha512-Au9nRL8VNUut/XSzbQA38+M78dzP4D+eqg3gfJHMIHHYa3bg067xj1KxMUWj+VULbiZMowKngFFbKczUrNJ1mg==}
    engines: {node: '>= 0.6'}

  content-type@1.0.5:
    resolution: {integrity: sha512-nTjqfcBFEipKdXCv4YDQWCfmcLZKm81ldF0pAopTvyrFGVbcR6P/VAAd5G7N+0tTr8QqiU0tFadD6FK4NtJwOA==}
    engines: {node: '>= 0.6'}

  convert-source-map@2.0.0:
    resolution: {integrity: sha512-Kvp459HrV2FEJ1CAsi1Ku+MY3kasH19TFykTz2xWmMeq6bk2NU3XXvfJ+Q61m0xktWwt+1HSYf3JZsTms3aRJg==}

  cookie-signature@1.2.2:
    resolution: {integrity: sha512-D76uU73ulSXrD1UXF4KE2TMxVVwhsnCgfAyTg9k8P6KGZjlXKrOLe4dJQKI3Bxi5wjesZoFXJWElNWBjPZMbhg==}
    engines: {node: '>=6.6.0'}

  cookie@0.7.2:
    resolution: {integrity: sha512-yki5XnKuf750l50uGTllt6kKILY4nQ1eNIQatoXEByZ5dWgnKqbnqmTrBE5B4N7lrMJKQ2ytWMiTO2o0v6Ew/w==}
    engines: {node: '>= 0.6'}

  copy-anything@3.0.5:
    resolution: {integrity: sha512-yCEafptTtb4bk7GLEQoM8KVJpxAfdBJYaXyzQEgQQQgYrZiDp8SJmGKlYza6CYjEDNstAdNdKA3UuoULlEbS6w==}
    engines: {node: '>=12.13'}

  cors@2.8.5:
    resolution: {integrity: sha512-KIHbLJqu73RGr/hnbrO9uBeixNGuvSQjul/jdFvS/KFSIH1hWVd1ng7zOHx+YrEfInLG7q4n6GHQ9cDtxv/P6g==}
    engines: {node: '>= 0.10'}

  create-jest@29.7.0:
    resolution: {integrity: sha512-Adz2bdH0Vq3F53KEMJOoftQFutWCukm6J24wbPWRO4k1kMY7gS7ds/uoJkNuV8wDCtWWnuwGcJwpWcih+zEW1Q==}
    engines: {node: ^14.15.0 || ^16.10.0 || >=18.0.0}
    hasBin: true

  cross-spawn@7.0.6:
    resolution: {integrity: sha512-uV2QOWP2nWzsy2aMp8aRibhi9dlzF5Hgh5SHaB9OiTGEyDTiJJyx0uy51QXdyWbtAHNua4XJzUKca3OzKUd3vA==}
    engines: {node: '>= 8'}

  csstype@3.1.3:
    resolution: {integrity: sha512-M1uQkMl8rQK/szD0LNhtqxIPLpimGm8sOBwU7lLnCpSbTyY3yeU1Vc7l4KT5zT4s/yOxHH5O7tIuuLOCnLADRw==}

  debug@4.4.0:
    resolution: {integrity: sha512-6WTZ/IxCY/T6BALoZHaE4ctp9xm+Z5kY/pzYaCHRFeyVhojxlrm+46y68HA6hr0TcwEssoxNiDEUJQjfPZ/RYA==}
    engines: {node: '>=6.0'}
    peerDependencies:
      supports-color: '*'
    peerDependenciesMeta:
      supports-color:
        optional: true

  debug@4.4.1:
    resolution: {integrity: sha512-KcKCqiftBJcZr++7ykoDIEwSa3XWowTfNPo92BYxjXiyYEVrUQh2aLyhxBCwww+heortUFxEJYcRzosstTEBYQ==}
    engines: {node: '>=6.0'}
    peerDependencies:
      supports-color: '*'
    peerDependenciesMeta:
      supports-color:
        optional: true

  decamelize@1.2.0:
    resolution: {integrity: sha512-z2S+W9X73hAUUki+N+9Za2lBlun89zigOyGrsax+KUQ6wKW4ZoWpEYBkGhQjwAjjDCkWxhY0VKEhk8wzY7F5cA==}
    engines: {node: '>=0.10.0'}

  dedent@1.5.3:
    resolution: {integrity: sha512-NHQtfOOW68WD8lgypbLA5oT+Bt0xXJhiYvoR6SmmNXZfpzOGXwdKWmcwG8N7PwVVWV3eF/68nmD9BaJSsTBhyQ==}
    peerDependencies:
      babel-plugin-macros: ^3.1.0
    peerDependenciesMeta:
      babel-plugin-macros:
        optional: true

  deep-is@0.1.4:
    resolution: {integrity: sha512-oIPzksmTg4/MriiaYGO+okXDT7ztn/w3Eptv/+gSIdMdKsJo0u4CfYNFJPy+4SKMuCqGw2wxnA+URMg3t8a/bQ==}

  deepmerge@4.3.1:
    resolution: {integrity: sha512-3sUqbMEc77XqpdNO7FRyRog+eW3ph+GYCbj+rK+uYyRMuwsVy0rMiVtPn+QJlKFvWP/1PYpapqYn0Me2knFn+A==}
    engines: {node: '>=0.10.0'}

  delayed-stream@1.0.0:
    resolution: {integrity: sha512-ZySD7Nf91aLB0RxL4KGrKHBXl7Eds1DAmEdcoVawXnLD7SDhpNgtuII2aAkg7a7QS41jxPSZ17p4VdGnMHk3MQ==}
    engines: {node: '>=0.4.0'}

  depd@2.0.0:
    resolution: {integrity: sha512-g7nH6P6dyDioJogAAGprGpCtVImJhpPk/roCzdb3fIh61/s/nPsfR6onyMwkCAR/OlC3yBC0lESvUoQEAssIrw==}
    engines: {node: '>= 0.8'}

<<<<<<< HEAD
  detect-indent@6.1.0:
    resolution: {integrity: sha512-reYkTUJAZb9gUuZ2RvVCNhVHdg62RHnJ7WJl8ftMi4diZ6NWlciOzQN88pUhSELEwflJht4oQDv0F0BMlwaYtA==}
    engines: {node: '>=8'}
=======
  dequal@2.0.3:
    resolution: {integrity: sha512-0je+qPKHEMohvfRTCEo3CrPG6cAzAYgmzKyxRiYSSDkS6eGJdyVJm7WaYA5ECaAD9wLB2T4EEeymA5aFVcYXCA==}
    engines: {node: '>=6'}
>>>>>>> 2219d4d4

  detect-newline@3.1.0:
    resolution: {integrity: sha512-TLz+x/vEXm/Y7P7wn1EJFNLxYpUD4TgMosxY6fAVJUnJMbupHBOncxyWUG9OpTaH9EBD7uFI5LfEgmMOc54DsA==}
    engines: {node: '>=8'}

  devlop@1.1.0:
    resolution: {integrity: sha512-RWmIqhcFf1lRYBvNmr7qTNuyCt/7/ns2jbpp1+PalgE/rDQcBT0fioSMUpJ93irlUhC5hrg4cYqe6U+0ImW0rA==}

  diff-sequences@29.6.3:
    resolution: {integrity: sha512-EjePK1srD3P08o2j4f0ExnylqRs5B9tJjcp9t1krH2qRi8CCdsYfwe9JgSLurFBWwq4uOlipzfk5fHNvwFKr8Q==}
    engines: {node: ^14.15.0 || ^16.10.0 || >=18.0.0}

  dir-glob@3.0.1:
    resolution: {integrity: sha512-WkrWp9GR4KXfKGYzOLmTuGVi1UWFfws377n9cc55/tb6DuqyF6pcQ5AbiHEshaDpY9v6oaSr2XCDidGmMwdzIA==}
    engines: {node: '>=8'}

  dotenv@16.5.0:
    resolution: {integrity: sha512-m/C+AwOAr9/W1UOIZUo232ejMNnJAJtYQjUbHoNTBNTJSvqzzDh7vnrei3o3r3m9blf6ZoDkvcw0VmozNRFJxg==}
    engines: {node: '>=12'}

  dunder-proto@1.0.1:
    resolution: {integrity: sha512-KIN/nDJBQRcXw0MLVhZE9iQHmG68qAVIBg9CqmUYjmQIhgij9U5MFvrqkUL5FbtyyzZuOeOt0zdeRe4UY7ct+A==}
    engines: {node: '>= 0.4'}

  ecdsa-sig-formatter@1.0.11:
    resolution: {integrity: sha512-nagl3RYrbNv6kQkeJIpt6NJZy8twLB/2vtz6yN9Z4vRKHN4/QZJIEbqohALSgwKdnksuY3k5Addp5lg8sVoVcQ==}

  ee-first@1.1.1:
    resolution: {integrity: sha512-WMwm9LhRUo+WUaRN+vRuETqG89IgZphVSNkdFgeb6sS/E4OrDIN7t48CAewSHXc6C8lefD8KKfr5vY61brQlow==}

  electron-to-chromium@1.5.137:
    resolution: {integrity: sha512-/QSJaU2JyIuTbbABAo/crOs+SuAZLS+fVVS10PVrIT9hrRkmZl8Hb0xPSkKRUUWHQtYzXHpQUW3Dy5hwMzGZkA==}

  emittery@0.13.1:
    resolution: {integrity: sha512-DeWwawk6r5yR9jFgnDKYt4sLS0LmHJJi3ZOnb5/JdbYwj3nW+FxQnHIjhBKz8YLC7oRNPVM9NQ47I3CVx34eqQ==}
    engines: {node: '>=12'}

  emoji-regex-xs@1.0.0:
    resolution: {integrity: sha512-LRlerrMYoIDrT6jgpeZ2YYl/L8EulRTt5hQcYjy5AInh7HWXKimpqx68aknBFpGL2+/IcogTcaydJEgaTmOpDg==}

  emoji-regex@10.4.0:
    resolution: {integrity: sha512-EC+0oUMY1Rqm4O6LLrgjtYDvcVYTy7chDnM4Q7030tP4Kwj3u/pR6gP9ygnp2CJMK5Gq+9Q2oqmrFJAz01DXjw==}

  emoji-regex@8.0.0:
    resolution: {integrity: sha512-MSjYzcWNOA0ewAHpz0MxpYFvwg6yjy1NG3xteoqz644VCo/RPgnr1/GGt+ic3iJTzQ8Eu3TdM14SawnVUmGE6A==}

  encodeurl@2.0.0:
    resolution: {integrity: sha512-Q0n9HRi4m6JuGIV1eFlmvJB7ZEVxu93IrMyiMsGC0lrMJMWzRgx6WGquyfQgZVb31vhGgXnfmPNNXmxnOkRBrg==}
    engines: {node: '>= 0.8'}

<<<<<<< HEAD
  enquirer@2.4.1:
    resolution: {integrity: sha512-rRqJg/6gd538VHvR3PSrdRBb/1Vy2YfzHqzvbhGIQpDRKIa4FgV/54b5Q1xYSxOOwKvjXweS26E0Q+nAMwp2pQ==}
    engines: {node: '>=8.6'}
=======
  entities@4.5.0:
    resolution: {integrity: sha512-V0hjH4dGPh9Ao5p0MoRY6BVqtwCjhz6vI5LT8AJ55H+4g9/4vbHx1I54fS0XuclLhDHArPQCiMjDxjaL8fPxhw==}
    engines: {node: '>=0.12'}
>>>>>>> 2219d4d4

  error-ex@1.3.2:
    resolution: {integrity: sha512-7dFHNmqeFSEt2ZBsCriorKnn3Z2pj+fd9kmI6QoWw4//DL+icEBfc0U7qJCisqrTsKTjw4fNFy2pW9OqStD84g==}

  es-define-property@1.0.1:
    resolution: {integrity: sha512-e3nRfgfUZ4rNGL232gUgX06QNyyez04KdjFrF+LTRoOXmrOgFKDg4BCdsjW8EnT69eqdYGmRpJwiPVYNrCaW3g==}
    engines: {node: '>= 0.4'}

  es-errors@1.3.0:
    resolution: {integrity: sha512-Zf5H2Kxt2xjTvbJvP2ZWLEICxA6j+hAmMzIlypy4xcBg1vKVnx89Wy0GbS+kf5cwCVFFzdCFh2XSCFNULS6csw==}
    engines: {node: '>= 0.4'}

  es-object-atoms@1.1.1:
    resolution: {integrity: sha512-FGgH2h8zKNim9ljj7dankFPcICIK9Cp5bm+c2gQSYePhpaG5+esrLODihIorn+Pe6FGJzWhXQotPv73jTaldXA==}
    engines: {node: '>= 0.4'}

  es-set-tostringtag@2.1.0:
    resolution: {integrity: sha512-j6vWzfrGVfyXxge+O0x5sh6cvxAog0a/4Rdd2K36zCMV5eJ+/+tOAngRO8cODMNWbVRdVlmGZQL2YS3yR8bIUA==}
    engines: {node: '>= 0.4'}

  esbuild@0.21.5:
    resolution: {integrity: sha512-mg3OPMV4hXywwpoDxu3Qda5xCKQi+vCTZq8S9J/EpkhB2HzKXq4SNFZE3+NK93JYxc8VMSep+lOUSC/RVKaBqw==}
    engines: {node: '>=12'}
    hasBin: true

  esbuild@0.25.4:
    resolution: {integrity: sha512-8pgjLUcUjcgDg+2Q4NYXnPbo/vncAY4UmyaCm0jZevERqCHZIaWwdJHkf8XQtu4AxSKCdvrUbT0XUr1IdZzI8Q==}
    engines: {node: '>=18'}
    hasBin: true

  escalade@3.2.0:
    resolution: {integrity: sha512-WUj2qlxaQtO4g6Pq5c29GTcWGDyd8itL8zTlipgECz3JesAiiOKotd8JU6otB3PACgG6xkJUyVhboMS+bje/jA==}
    engines: {node: '>=6'}

  escape-html@1.0.3:
    resolution: {integrity: sha512-NiSupZ4OeuGwr68lGIeym/ksIZMJodUGOSCZ/FSnTxcrekbvqrgdUxlJOMpijaKZVjAJrWrGs/6Jy8OMuyj9ow==}

  escape-string-regexp@2.0.0:
    resolution: {integrity: sha512-UpzcLCXolUWcNu5HtVMHYdXJjArjsF9C0aNnquZYY4uW/Vu0miy5YoWvbV345HauVvcAUnpRuhMMcqTcGOY2+w==}
    engines: {node: '>=8'}

  escape-string-regexp@4.0.0:
    resolution: {integrity: sha512-TtpcNJ3XAzx3Gq8sWRzJaVajRs0uVxA2YAkdb1jm2YkPz4G6egUFAyA3n5vtEIZefPk5Wa4UXbKuS5fKkJWdgA==}
    engines: {node: '>=10'}

  eslint-scope@8.3.0:
    resolution: {integrity: sha512-pUNxi75F8MJ/GdeKtVLSbYg4ZI34J6C0C7sbL4YOp2exGwen7ZsuBqKzUhXd0qMQ362yET3z+uPwKeg/0C2XCQ==}
    engines: {node: ^18.18.0 || ^20.9.0 || >=21.1.0}

  eslint-visitor-keys@3.4.3:
    resolution: {integrity: sha512-wpc+LXeiyiisxPlEkUzU6svyS1frIO3Mgxj1fdy7Pm8Ygzguax2N3Fa/D/ag1WqbOprdI+uY6wMUl8/a2G+iag==}
    engines: {node: ^12.22.0 || ^14.17.0 || >=16.0.0}

  eslint-visitor-keys@4.2.0:
    resolution: {integrity: sha512-UyLnSehNt62FFhSwjZlHmeokpRK59rcz29j+F1/aDgbkbRTk7wIc9XzdoasMUbRNKDM0qQt/+BJ4BrpFeABemw==}
    engines: {node: ^18.18.0 || ^20.9.0 || >=21.1.0}

  eslint@9.26.0:
    resolution: {integrity: sha512-Hx0MOjPh6uK9oq9nVsATZKE/Wlbai7KFjfCuw9UHaguDW3x+HF0O5nIi3ud39TWgrTjTO5nHxmL3R1eANinWHQ==}
    engines: {node: ^18.18.0 || ^20.9.0 || >=21.1.0}
    hasBin: true
    peerDependencies:
      jiti: '*'
    peerDependenciesMeta:
      jiti:
        optional: true

  espree@10.3.0:
    resolution: {integrity: sha512-0QYC8b24HWY8zjRnDTL6RiHfDbAWn63qb4LMj1Z4b076A4une81+z03Kg7l7mn/48PUTqoLptSXez8oknU8Clg==}
    engines: {node: ^18.18.0 || ^20.9.0 || >=21.1.0}

  esprima@4.0.1:
    resolution: {integrity: sha512-eGuFFw7Upda+g4p+QHvnW0RyTX/SVeJBDM/gCtMARO0cLuT2HcEKnTPvhjV6aGeqrCB/sbNop0Kszm0jsaWU4A==}
    engines: {node: '>=4'}
    hasBin: true

  esquery@1.6.0:
    resolution: {integrity: sha512-ca9pw9fomFcKPvFLXhBKUK90ZvGibiGOvRJNbjljY7s7uq/5YO4BOzcYtJqExdx99rF6aAcnRxHmcUHcz6sQsg==}
    engines: {node: '>=0.10'}

  esrecurse@4.3.0:
    resolution: {integrity: sha512-KmfKL3b6G+RXvP8N1vr3Tq1kL/oCFgn2NYXEtqP8/L3pKapUA4G8cFVaoF3SU323CD4XypR/ffioHmkti6/Tag==}
    engines: {node: '>=4.0'}

  estraverse@5.3.0:
    resolution: {integrity: sha512-MMdARuVEQziNTeJD8DgMqmhwR11BRQ/cBP+pLtYdSTnf3MIO8fFeiINEbX36ZdNlfU/7A9f3gUw49B3oQsvwBA==}
    engines: {node: '>=4.0'}

  estree-walker@2.0.2:
    resolution: {integrity: sha512-Rfkk/Mp/DL7JVje3u18FxFujQlTNR2q6QfMSMB7AvCBx91NGj/ba3kCfza0f6dVDbw7YlRf/nDrn7pQrCCyQ/w==}

  esutils@2.0.3:
    resolution: {integrity: sha512-kVscqXk4OCp68SZ0dkgEKVi6/8ij300KBWTJq32P/dYeWTSwK41WyTxalN1eRmA5Z9UU/LX9D7FWSmV9SAYx6g==}
    engines: {node: '>=0.10.0'}

  etag@1.8.1:
    resolution: {integrity: sha512-aIL5Fx7mawVa300al2BnEE4iNvo1qETxLrPI/o05L7z6go7fCw1J6EQmbK4FmJ2AS7kgVF/KEZWufBfdClMcPg==}
    engines: {node: '>= 0.6'}

  event-target-shim@5.0.1:
    resolution: {integrity: sha512-i/2XbnSz/uxRCU6+NdVJgKWDTM427+MqYbkQzD321DuCQJUqOuJKIA0IM2+W2xtYHdKOmZ4dR6fExsd4SXL+WQ==}
    engines: {node: '>=6'}

  eventemitter3@4.0.7:
    resolution: {integrity: sha512-8guHBZCwKnFhYdHr2ysuRWErTwhoN2X8XELRlrRwpmfeY2jjuUN4taQMsULKUVo1K4DvZl+0pgfyoysHxvmvEw==}

  events@3.3.0:
    resolution: {integrity: sha512-mQw+2fkQbALzQ7V0MY0IqdnXNOeTtP4r0lN9z7AAawCXgqea7bDii20AYrIBrFd/Hx0M2Ocz6S111CaFkUcb0Q==}
    engines: {node: '>=0.8.x'}

  eventsource-parser@3.0.1:
    resolution: {integrity: sha512-VARTJ9CYeuQYb0pZEPbzi740OWFgpHe7AYJ2WFZVnUDUQp5Dk2yJUgF36YsZ81cOyxT0QxmXD2EQpapAouzWVA==}
    engines: {node: '>=18.0.0'}

  eventsource@3.0.6:
    resolution: {integrity: sha512-l19WpE2m9hSuyP06+FbuUUf1G+R0SFLrtQfbRb9PRr+oimOfxQhgGCbVaXg5IvZyyTThJsxh6L/srkMiCeBPDA==}
    engines: {node: '>=18.0.0'}

  execa@5.1.1:
    resolution: {integrity: sha512-8uSpZZocAZRBAPIEINJj3Lo9HyGitllczc27Eh5YYojjMFMn8yHMDMaUHE2Jqfq05D/wucwI4JGURyXt1vchyg==}
    engines: {node: '>=10'}

  exit@0.1.2:
    resolution: {integrity: sha512-Zk/eNKV2zbjpKzrsQ+n1G6poVbErQxJ0LBOJXaKZ1EViLzH+hrLu9cdXI4zw9dBQJslwBEpbQ2P1oS7nDxs6jQ==}
    engines: {node: '>= 0.8.0'}

  expect@29.7.0:
    resolution: {integrity: sha512-2Zks0hf1VLFYI1kbh0I5jP3KHHyCHpkfyHBzsSXRFgl/Bg9mWYfMW8oD+PdMPlEwy5HNsR9JutYy6pMeOh61nw==}
    engines: {node: ^14.15.0 || ^16.10.0 || >=18.0.0}

  expr-eval@2.0.2:
    resolution: {integrity: sha512-4EMSHGOPSwAfBiibw3ndnP0AvjDWLsMvGOvWEZ2F96IGk0bIVdjQisOHxReSkE13mHcfbuCiXw+G4y0zv6N8Eg==}

  express-rate-limit@7.5.0:
    resolution: {integrity: sha512-eB5zbQh5h+VenMPM3fh+nw1YExi5nMr6HUCR62ELSP11huvxm/Uir1H1QEyTkk5QX6A58pX6NmaTMceKZ0Eodg==}
    engines: {node: '>= 16'}
    peerDependencies:
      express: ^4.11 || 5 || ^5.0.0-beta.1

  express@5.1.0:
    resolution: {integrity: sha512-DT9ck5YIRU+8GYzzU5kT3eHGA5iL+1Zd0EutOmTE9Dtk+Tvuzd23VBU+ec7HPNSTxXYO55gPV/hq4pSBJDjFpA==}
    engines: {node: '>= 18'}

  extend@3.0.2:
    resolution: {integrity: sha512-fjquC59cD7CyW6urNXK0FBufkZcoiGG80wTuPujX590cB5Ttln20E2UB4S/WARVqhXffZl2LNgS+gQdPIIim/g==}

  extendable-error@0.1.7:
    resolution: {integrity: sha512-UOiS2in6/Q0FK0R0q6UY9vYpQ21mr/Qn1KOnte7vsACuNJf514WvCCUHSRCPcgjPT2bAhNIJdlE6bVap1GKmeg==}

  external-editor@3.1.0:
    resolution: {integrity: sha512-hMQ4CX1p1izmuLYyZqLMO/qGNw10wSv9QDCPfzXfyFrOaCSSoRfqE1Kf1s5an66J5JZC62NewG+mK49jOCtQew==}
    engines: {node: '>=4'}

  fast-deep-equal@3.1.3:
    resolution: {integrity: sha512-f3qQ9oQy9j2AhBe/H9VC91wLmKBCCU/gDOnKNAYG5hswO7BLKj09Hc5HYNz9cGI++xlpDCIgDaitVs03ATR84Q==}

  fast-glob@3.3.3:
    resolution: {integrity: sha512-7MptL8U0cqcFdzIzwOTHoilX9x5BrNqye7Z/LuC7kCMRio1EMSyqRK3BEAUD7sXRq4iT4AzTVuZdhgQ2TCvYLg==}
    engines: {node: '>=8.6.0'}

  fast-json-stable-stringify@2.1.0:
    resolution: {integrity: sha512-lhd/wF+Lk98HZoTCtlVraHtfh5XYijIjalXck7saUtuanSDyLMxnHhSXEDJqHxD7msR8D0uCmqlkwjCV8xvwHw==}

  fast-levenshtein@2.0.6:
    resolution: {integrity: sha512-DCXu6Ifhqcks7TZKY3Hxp3y6qphY5SJZmrWMDrKcERSOXWQdMhU9Ig/PYrzyw/ul9jOIyh0N4M0tbC5hodg8dw==}

  fast-uri@3.0.6:
    resolution: {integrity: sha512-Atfo14OibSv5wAp4VWNsFYE1AchQRTv9cBGWET4pZWHzYshFSS9NQI6I57rdKn9croWVMbYFbLhJ+yJvmZIIHw==}

  fast-xml-parser@4.4.1:
    resolution: {integrity: sha512-xkjOecfnKGkSsOwtZ5Pz7Us/T6mrbPQrq0nh+aCO5V9nk5NLWmasAHumTKjiPJPWANe+kAZ84Jc8ooJkzZ88Sw==}
    hasBin: true

  fastq@1.19.1:
    resolution: {integrity: sha512-GwLTyxkCXjXbxqIhTsMI2Nui8huMPtnxg7krajPJAjnEG/iiOS7i+zCtWGZR9G0NBKbXKh6X9m9UIsYX/N6vvQ==}

  fb-watchman@2.0.2:
    resolution: {integrity: sha512-p5161BqbuCaSnB8jIbzQHOlpgsPmK5rJVDfDKO91Axs5NC1uu3HRQm6wt9cd9/+GtQQIO53JdGXXoyDpTAsgYA==}

  figures@6.1.0:
    resolution: {integrity: sha512-d+l3qxjSesT4V7v2fh+QnmFnUWv9lSpjarhShNTgBOfA0ttejbQUAlHLitbjkoRiDulW0OPoQPYIGhIC8ohejg==}
    engines: {node: '>=18'}

  file-entry-cache@8.0.0:
    resolution: {integrity: sha512-XXTUwCvisa5oacNGRP9SfNtYBNAMi+RPwBFmblZEF7N7swHYQS6/Zfk7SRwx4D5j3CH211YNRco1DEMNVfZCnQ==}
    engines: {node: '>=16.0.0'}

  file-type@16.5.4:
    resolution: {integrity: sha512-/yFHK0aGjFEgDJjEKP0pWCplsPFPhwyfwevf/pVxiN0tmE4L9LmwWxWukdJSHdoCli4VgQLehjJtwQBnqmsKcw==}
    engines: {node: '>=10'}

  fill-range@7.1.1:
    resolution: {integrity: sha512-YsGpe3WHLK8ZYi4tWDg2Jy3ebRz2rXowDxnld4bkQB00cc/1Zw9AWnC0i9ztDJitivtQvaI9KaLyKrc+hBW0yg==}
    engines: {node: '>=8'}

  finalhandler@2.1.0:
    resolution: {integrity: sha512-/t88Ty3d5JWQbWYgaOGCCYfXRwV1+be02WqYYlL6h0lEiUAMPM8o8qKGO01YIkOHzka2up08wvgYD0mDiI+q3Q==}
    engines: {node: '>= 0.8'}

  find-up@4.1.0:
    resolution: {integrity: sha512-PpOwAdQ/YlXQ2vj8a3h8IipDuYRi3wceVQQGYWxNINccq40Anw7BlsEXCMbt1Zt+OLA6Fq9suIpIWD0OsnISlw==}
    engines: {node: '>=8'}

  find-up@5.0.0:
    resolution: {integrity: sha512-78/PXT1wlLLDgTzDs7sjq9hzz0vXD+zn+7wypEe4fXQxCmdmqfGsEPQxmiCSQI3ajFV91bVSsvNtrJRiW6nGng==}
    engines: {node: '>=10'}

  flat-cache@4.0.1:
    resolution: {integrity: sha512-f7ccFPK3SXFHpx15UIGyRJ/FJQctuKZ0zVuN3frBo4HnK3cay9VEW0R6yPYFHC0AgqhukPzKjq22t5DmAyqGyw==}
    engines: {node: '>=16'}

  flat@5.0.2:
    resolution: {integrity: sha512-b6suED+5/3rTpUBdG1gupIl8MPFCAMA0QXwmljLhvCUKcUvdE4gWky9zpuGCcXHOsz4J9wPGNWq6OKpmIzz3hQ==}
    hasBin: true

  flatted@3.3.3:
    resolution: {integrity: sha512-GX+ysw4PBCz0PzosHDepZGANEuFCMLrnRTiEy9McGjmkCQYwRq4A/X786G/fjM/+OjsWSU1ZrY5qyARZmO/uwg==}

  focus-trap@7.6.4:
    resolution: {integrity: sha512-xx560wGBk7seZ6y933idtjJQc1l+ck+pI3sKvhKozdBV1dRZoKhkW5xoCaFv9tQiX5RH1xfSxjuNu6g+lmN/gw==}

  follow-redirects@1.15.9:
    resolution: {integrity: sha512-gew4GsXizNgdoRyqmyfMHyAmXsZDk6mHkSxZFCzW9gwlbtOW44CDtYavM+y+72qD/Vq2l550kMF52DT8fOLJqQ==}
    engines: {node: '>=4.0'}
    peerDependencies:
      debug: '*'
    peerDependenciesMeta:
      debug:
        optional: true

  form-data-encoder@1.7.2:
    resolution: {integrity: sha512-qfqtYan3rxrnCk1VYaA4H+Ms9xdpPqvLZa6xmMgFvhO32x7/3J/ExcTd6qpxM0vH2GdMI+poehyBZvqfMTto8A==}

  form-data@4.0.0:
    resolution: {integrity: sha512-ETEklSGi5t0QMZuiXoA/Q6vcnxcLQP5vdugSpuAyi6SVGi2clPPp+xgEhuMaHC+zGgn31Kd235W35f7Hykkaww==}
    engines: {node: '>= 6'}

  form-data@4.0.2:
    resolution: {integrity: sha512-hGfm/slu0ZabnNt4oaRZ6uREyfCj6P4fT/n6A1rGV+Z0VdGXjfOhVUpkn6qVQONHGIFwmveGXyDs75+nr6FM8w==}
    engines: {node: '>= 6'}

  formdata-node@4.4.1:
    resolution: {integrity: sha512-0iirZp3uVDjVGt9p49aTaqjk84TrglENEDuqfdlZQ1roC9CWlPk6Avf8EEnZNcAqPonwkG35x4n3ww/1THYAeQ==}
    engines: {node: '>= 12.20'}

  forwarded@0.2.0:
    resolution: {integrity: sha512-buRG0fpBtRHSTCOASe6hD258tEubFoRLb4ZNA6NxMVHNw2gOcwHo9wyablzMzOA5z9xA9L1KNjk/Nt6MT9aYow==}
    engines: {node: '>= 0.6'}

  fresh@2.0.0:
    resolution: {integrity: sha512-Rx/WycZ60HOaqLKAi6cHRKKI7zxWbJ31MhntmtwMoaTeF7XFH9hhBp8vITaMidfljRQ6eYWCKkaTK+ykVJHP2A==}
    engines: {node: '>= 0.8'}

  fs-extra@7.0.1:
    resolution: {integrity: sha512-YJDaCJZEnBmcbw13fvdAM9AwNOJwOzrE4pqMqBq5nFiEqXUqHwlK4B+3pUw6JNvfSPtX05xFHtYy/1ni01eGCw==}
    engines: {node: '>=6 <7 || >=8'}

  fs-extra@8.1.0:
    resolution: {integrity: sha512-yhlQgA6mnOJUKOsRUFsgJdQCvkKhcz8tlZG5HBQfReYZy46OwLcY+Zia0mtdHsOo9y/hP+CxMN0TU9QxoOtG4g==}
    engines: {node: '>=6 <7 || >=8'}

  fs.realpath@1.0.0:
    resolution: {integrity: sha512-OO0pH2lK6a0hZnAdau5ItzHPI6pUlvI7jMVnxUQRtw4owF2wk8lOSabtGDCTP4Ggrg2MbGnWO9X8K1t4+fGMDw==}

  fsevents@2.3.2:
    resolution: {integrity: sha512-xiqMQR4xAeHTuB9uWm+fFRcIOgKBMiOBP+eXiyT7jsgVCq1bkVygt00oASowB7EdtpOHaaPgKt812P9ab+DDKA==}
    engines: {node: ^8.16.0 || ^10.6.0 || >=11.0.0}
    os: [darwin]

  fsevents@2.3.3:
    resolution: {integrity: sha512-5xoDfX+fL7faATnagmWPpbFtwh/R77WmMMqqHGS65C3vvB0YHrgF+B1YmZ3441tMj5n63k0212XNoJwzlhffQw==}
    engines: {node: ^8.16.0 || ^10.6.0 || >=11.0.0}
    os: [darwin]

  function-bind@1.1.2:
    resolution: {integrity: sha512-7XHNxH7qX9xG5mIwxkhumTox/MIRNcOgDrxWsMt2pAr23WHp6MrRlN7FBSFpCpr+oVO0F744iUgR82nJMfG2SA==}

  gensync@1.0.0-beta.2:
    resolution: {integrity: sha512-3hN7NaskYvMDLQY55gnW3NQ+mesEAepTqlg+VEbj7zzqEMBVNhzcGYYeqFo/TlYz6eQiFcp1HcsCZO+nGgS8zg==}
    engines: {node: '>=6.9.0'}

  get-caller-file@2.0.5:
    resolution: {integrity: sha512-DyFP3BM/3YHTQOCUL/w0OZHR0lpKeGrxotcHWcqNEdnltqFwXVfhEBQ94eIo34AfQpo0rGki4cyIiftY06h2Fg==}
    engines: {node: 6.* || 8.* || >= 10.*}

  get-east-asian-width@1.3.0:
    resolution: {integrity: sha512-vpeMIQKxczTD/0s2CdEWHcb0eeJe6TFjxb+J5xgX7hScxqrGuyjmv4c1D4A/gelKfyox0gJJwIHF+fLjeaM8kQ==}
    engines: {node: '>=18'}

  get-intrinsic@1.3.0:
    resolution: {integrity: sha512-9fSjSaos/fRIVIp+xSJlE6lfwhES7LNtKaCBIamHsjr2na1BiABJPo0mOjjz8GJDURarmCPGqaiVg5mfjb98CQ==}
    engines: {node: '>= 0.4'}

  get-package-type@0.1.0:
    resolution: {integrity: sha512-pjzuKtY64GYfWizNAJ0fr9VqttZkNiK2iS430LtIHzjBEr6bX8Am2zm4sW4Ro5wjWW5cAlRL1qAMTcXbjNAO2Q==}
    engines: {node: '>=8.0.0'}

  get-proto@1.0.1:
    resolution: {integrity: sha512-sTSfBjoXBp89JvIKIefqw7U2CCebsc74kiY6awiGogKtoSGbgjYE/G/+l9sF3MWFPNc9IcoOC4ODfKHfxFmp0g==}
    engines: {node: '>= 0.4'}

  get-stream@6.0.1:
    resolution: {integrity: sha512-ts6Wi+2j3jQjqi70w5AlN8DFnkSwC+MqmxEzdEALB2qXZYV3X/b1CTfgPLGJNMeAWxdPfU8FO1ms3NUfaHCPYg==}
    engines: {node: '>=10'}

  glob-parent@5.1.2:
    resolution: {integrity: sha512-AOIgSQCepiJYwP3ARnGx+5VnTu2HBYdzbGP45eLw1vr3zB3vZLeyed1sC9hnbcOc9/SrMyM5RPQrkGz4aS9Zow==}
    engines: {node: '>= 6'}

  glob-parent@6.0.2:
    resolution: {integrity: sha512-XxwI8EOhVQgWp6iDL+3b0r86f4d6AX6zSU55HfB4ydCEuXLXc5FcYeOu+nnGftS4TEju/11rt4KJPTMgbfmv4A==}
    engines: {node: '>=10.13.0'}

  glob@7.2.3:
    resolution: {integrity: sha512-nFR0zLpU2YCaRxwoCJvL6UvCH2JFyFVIvwTLsIf21AuHlMskA1hhTdk+LlYJtOlYt9v6dvszD2BGRqBL+iQK9Q==}
    deprecated: Glob versions prior to v9 are no longer supported

  globals@11.12.0:
    resolution: {integrity: sha512-WOBp/EEGUiIsJSp7wcv/y6MO+lV9UoncWqxuFfm8eBwzWNgyfBd6Gz+IeKQ9jCmyhoH99g15M3T+QaVHFjizVA==}
    engines: {node: '>=4'}

  globals@14.0.0:
    resolution: {integrity: sha512-oahGvuMGQlPw/ivIYBjVSrWAfWLBeku5tpPE2fOPLi+WHffIWbuh2tCjhyQhTBPMf5E9jDEH4FOmTYgYwbKwtQ==}
    engines: {node: '>=18'}

  globby@11.1.0:
    resolution: {integrity: sha512-jhIXaOzy1sb8IyocaruWSn1TjmnBVs8Ayhcy83rmxNJ8q2uWKCAj3CnJY+KpGSXCueAPc0i05kVvVKtP1t9S3g==}
    engines: {node: '>=10'}

  gopd@1.2.0:
    resolution: {integrity: sha512-ZUKRh6/kUFoAiTAtTYPZJ3hw9wNxx+BIBOijnlG9PnrJsCcSjs1wyyD6vJpaYtgnzDrKYRSqf3OO6Rfa93xsRg==}
    engines: {node: '>= 0.4'}

  graceful-fs@4.2.11:
    resolution: {integrity: sha512-RbJ5/jmFcNNCcDV5o9eTnBLJ/HszWV0P73bc+Ff4nS/rJj+YaS6IGyiOL0VoBYX+l1Wrl3k63h/KrH+nhJ0XvQ==}

  graphemer@1.4.0:
    resolution: {integrity: sha512-EtKwoO6kxCL9WO5xipiHTZlSzBm7WLT627TqC/uVRd0HKmq8NXyebnNYxDoBi7wt8eTWrUrKXCOVaFq9x1kgag==}

  has-flag@4.0.0:
    resolution: {integrity: sha512-EykJT/Q1KjTWctppgIAgfSO0tKVuZUjhgMr17kqTumMl6Afv3EISleU7qZUzoXDFTAHTDC4NOoG/ZxU3EvlMPQ==}
    engines: {node: '>=8'}

  has-symbols@1.1.0:
    resolution: {integrity: sha512-1cDNdwJ2Jaohmb3sg4OmKaMBwuC48sYni5HUw2DvsC8LjGTLK9h+eb1X6RyuOHe4hT0ULCW68iomhjUoKUqlPQ==}
    engines: {node: '>= 0.4'}

  has-tostringtag@1.0.2:
    resolution: {integrity: sha512-NqADB8VjPFLM2V0VvHUewwwsw0ZWBaIdgo+ieHtK3hasLz4qeCRjYcqfB6AQrBggRKppKF8L52/VqdVsO47Dlw==}
    engines: {node: '>= 0.4'}

  hasown@2.0.2:
    resolution: {integrity: sha512-0hJU9SCPvmMzIBdZFqNPXWa6dqh7WdH0cII9y+CyS8rG3nL48Bclra9HmKhVVUHyPWNH5Y7xDwAB7bfgSjkUMQ==}
    engines: {node: '>= 0.4'}

  hast-util-to-html@9.0.5:
    resolution: {integrity: sha512-OguPdidb+fbHQSU4Q4ZiLKnzWo8Wwsf5bZfbvu7//a9oTYoqD/fWpe96NuHkoS9h0ccGOTe0C4NGXdtS0iObOw==}

  hast-util-whitespace@3.0.0:
    resolution: {integrity: sha512-88JUN06ipLwsnv+dVn+OIYOvAuvBMy/Qoi6O7mQHxdPXpjy+Cd6xRkWwux7DKO+4sYILtLBRIKgsdpS2gQc7qw==}

  hookable@5.5.3:
    resolution: {integrity: sha512-Yc+BQe8SvoXH1643Qez1zqLRmbA5rCL+sSmk6TVos0LWVfNIB7PGncdlId77WzLGSIB5KaWgTaNTs2lNVEI6VQ==}

  html-escaper@2.0.2:
    resolution: {integrity: sha512-H2iMtd0I4Mt5eYiapRdIDjp+XzelXQ0tFE4JS7YFwFevXXMmOp9myNrUvCg0D6ws8iqkRPBfKHgbwig1SmlLfg==}

  html-void-elements@3.0.0:
    resolution: {integrity: sha512-bEqo66MRXsUGxWHV5IP0PUiAWwoEjba4VCzg0LjFJBpchPaTfyfCKTG6bc5F8ucKec3q5y6qOdGyYTSBEvhCrg==}

  http-errors@2.0.0:
    resolution: {integrity: sha512-FtwrG/euBzaEjYeRqOgly7G0qviiXoJWnvEH2Z1plBdXgbyjv34pHTSb9zoeHMyDy33+DWy5Wt9Wo+TURtOYSQ==}
    engines: {node: '>= 0.8'}

  human-id@4.1.1:
    resolution: {integrity: sha512-3gKm/gCSUipeLsRYZbbdA1BD83lBoWUkZ7G9VFrhWPAU76KwYo5KR8V28bpoPm/ygy0x5/GCbpRQdY7VLYCoIg==}
    hasBin: true

  human-signals@2.1.0:
    resolution: {integrity: sha512-B4FFZ6q/T2jhhksgkbEW3HBvWIfDW85snkQgawt07S7J5QXTk6BkNV+0yAeZrM5QpMAdYlocGoljn0sJ/WQkFw==}
    engines: {node: '>=10.17.0'}

  humanize-ms@1.2.1:
    resolution: {integrity: sha512-Fl70vYtsAFb/C06PTS9dZBo7ihau+Tu/DNCk/OyHhea07S+aeMWpFFkUaXRa8fI+ScZbEI8dfSxwY7gxZ9SAVQ==}

  ibm-cloud-sdk-core@5.3.2:
    resolution: {integrity: sha512-YhtS+7hGNO61h/4jNShHxbbuJ1TnDqiFKQzfEaqePnonOvv8NnxWxOk92FlKKCCzZNOT34Gnd7WCLVJTntwEFQ==}
    engines: {node: '>=18'}

  iconv-lite@0.4.24:
    resolution: {integrity: sha512-v3MXnZAcvnywkTUEZomIActle7RXXeedOR31wwl7VlyoXO4Qi9arvSenNQWne1TcRwhCL1HwLI21bEqdpj8/rA==}
    engines: {node: '>=0.10.0'}

  iconv-lite@0.6.3:
    resolution: {integrity: sha512-4fCk79wshMdzMp2rH06qWrJE4iolqLhCUH+OiuIgU++RB0+94NlDL81atO7GX55uUKueo0txHNtvEyI6D7WdMw==}
    engines: {node: '>=0.10.0'}

  ieee754@1.2.1:
    resolution: {integrity: sha512-dcyqhDvX1C46lXZcVqCpK+FtMRQVdIMN6/Df5js2zouUsqG7I6sFxitIC+7KYK29KdXOLHdu9zL4sFnoVQnqaA==}

  ignore@5.3.2:
    resolution: {integrity: sha512-hsBTNUqQTDwkWtcdYI2i06Y/nUBEsNEDJKjWdigLvegy8kDuJAS8uRlpkkcQpyEXL0Z/pjDy5HBmMjRCJ2gq+g==}
    engines: {node: '>= 4'}

  ignore@7.0.4:
    resolution: {integrity: sha512-gJzzk+PQNznz8ysRrC0aOkBNVRBDtE1n53IqyqEf3PXrYwomFs5q4pGMizBMJF+ykh03insJ27hB8gSrD2Hn8A==}
    engines: {node: '>= 4'}

  import-fresh@3.3.1:
    resolution: {integrity: sha512-TR3KfrTZTYLPB6jUjfx6MF9WcWrHL9su5TObK4ZkYgBdWKPOFoSoQIdEuTuR82pmtxH2spWG9h6etwfr1pLBqQ==}
    engines: {node: '>=6'}

  import-local@3.2.0:
    resolution: {integrity: sha512-2SPlun1JUPWoM6t3F0dw0FkCF/jWY8kttcY4f599GLTSjh2OCuuhdTkJQsEcZzBqbXZGKMK2OqW1oZsjtf/gQA==}
    engines: {node: '>=8'}
    hasBin: true

  imurmurhash@0.1.4:
    resolution: {integrity: sha512-JmXMZ6wuvDmLiHEml9ykzqO6lwFbof0GG4IkcGaENdCRDDmMVnny7s5HsIgHCbaq0w2MyPhDqkhTUgS2LU2PHA==}
    engines: {node: '>=0.8.19'}

  inflight@1.0.6:
    resolution: {integrity: sha512-k92I/b08q4wvFscXCLvqfsHCrjrF7yiXsQuIVvVE7N82W3+aqpzuUdBbfhWcy/FZR3/4IgflMgKLOsvPDrGCJA==}
    deprecated: This module is not supported, and leaks memory. Do not use it. Check out lru-cache if you want a good and tested way to coalesce async requests by a key value, which is much more comprehensive and powerful.

  inherits@2.0.4:
    resolution: {integrity: sha512-k/vGaX4/Yla3WzyMCvTQOXYeIHvqOKtnqBduzTHpzpQZzAskKMhZ2K+EnBiSM9zGSoIFeMpXKxa4dYeZIQqewQ==}

  ipaddr.js@1.9.1:
    resolution: {integrity: sha512-0KI/607xoxSToH7GjN1FfSbLoU0+btTicjsQSWQlh/hZykN8KpmMf7uYwPW3R+akZ6R/w18ZlXSHBYXiYUPO3g==}
    engines: {node: '>= 0.10'}

  is-arrayish@0.2.1:
    resolution: {integrity: sha512-zz06S8t0ozoDXMG+ube26zeCTNXcKIPJZJi8hBrF4idCLms4CG9QtK7qBl1boi5ODzFpjswb5JPmHCbMpjaYzg==}

  is-core-module@2.16.1:
    resolution: {integrity: sha512-UfoeMA6fIJ8wTYFEUjelnaGI67v6+N7qXJEvQuIGa99l4xsCruSYOVSQ0uPANn4dAzm8lkYPaKLrrijLq7x23w==}
    engines: {node: '>= 0.4'}

  is-extglob@2.1.1:
    resolution: {integrity: sha512-SbKbANkN603Vi4jEZv49LeVJMn4yGwsbzZworEoyEiutsN3nJYdbO36zfhGJ6QEDpOZIFkDtnq5JRxmvl3jsoQ==}
    engines: {node: '>=0.10.0'}

  is-fullwidth-code-point@3.0.0:
    resolution: {integrity: sha512-zymm5+u+sCsSWyD9qNaejV3DFvhCKclKdizYaJUuHA83RLjb7nSuGnddCHGv0hk+KY7BMAlsWeK4Ueg6EV6XQg==}
    engines: {node: '>=8'}

  is-generator-fn@2.1.0:
    resolution: {integrity: sha512-cTIB4yPYL/Grw0EaSzASzg6bBy9gqCofvWN8okThAYIxKJZC+udlRAmGbM0XLeniEJSs8uEgHPGuHSe1XsOLSQ==}
    engines: {node: '>=6'}

  is-glob@4.0.3:
    resolution: {integrity: sha512-xelSayHH36ZgE7ZWhli7pW34hNbNl8Ojv5KVmkJD4hBdD3th8Tfk9vYasLM+mXWOZhFkgZfxhLSnrwRr4elSSg==}
    engines: {node: '>=0.10.0'}

  is-interactive@2.0.0:
    resolution: {integrity: sha512-qP1vozQRI+BMOPcjFzrjXuQvdak2pHNUMZoeG2eRbiSqyvbEf/wQtEOTOX1guk6E3t36RkaqiSt8A/6YElNxLQ==}
    engines: {node: '>=12'}

  is-number@7.0.0:
    resolution: {integrity: sha512-41Cifkg6e8TylSpdtTpeLVMqvSBEVzTttHvERD741+pnZ8ANv0004MRL43QKPDlK9cGvNp6NZWZUBlbGXYxxng==}
    engines: {node: '>=0.12.0'}

  is-promise@4.0.0:
    resolution: {integrity: sha512-hvpoI6korhJMnej285dSg6nu1+e6uxs7zG3BYAm5byqDsgJNWwxzM6z6iZiAgQR4TJ30JmBTOwqZUw3WlyH3AQ==}

  is-stream@2.0.1:
    resolution: {integrity: sha512-hFoiJiTl63nn+kstHGBtewWSKnQLpyb155KHheA1l39uvtO9nWIop1p3udqPcUd/xbF1VLMO4n7OI6p7RbngDg==}
    engines: {node: '>=8'}

  is-subdir@1.2.0:
    resolution: {integrity: sha512-2AT6j+gXe/1ueqbW6fLZJiIw3F8iXGJtt0yDrZaBhAZEG1raiTxKWU+IPqMCzQAXOUCKdA4UDMgacKH25XG2Cw==}
    engines: {node: '>=4'}

  is-unicode-supported@1.3.0:
    resolution: {integrity: sha512-43r2mRvz+8JRIKnWJ+3j8JtjRKZ6GmjzfaE/qiBJnikNnYv/6bagRJ1kUhNk8R5EX/GkobD+r+sfxCPJsiKBLQ==}
    engines: {node: '>=12'}

  is-unicode-supported@2.1.0:
    resolution: {integrity: sha512-mE00Gnza5EEB3Ds0HfMyllZzbBrmLOX3vfWoj9A9PEnTfratQ/BcaJOuMhnkhjXvb2+FkY3VuHqtAGpTPmglFQ==}
    engines: {node: '>=18'}

<<<<<<< HEAD
  is-windows@1.0.2:
    resolution: {integrity: sha512-eXK1UInq2bPmjyX6e3VHIzMLobc4J94i4AWn+Hpq3OU5KkrRC96OAcR3PRJ/pGu6m8TRnBHP9dkXQVsT/COVIA==}
    engines: {node: '>=0.10.0'}
=======
  is-what@4.1.16:
    resolution: {integrity: sha512-ZhMwEosbFJkA0YhFnNDgTM4ZxDRsS6HqTo7qsZM08fehyRYIYa0yHu5R6mgo1n/8MgaPBXiPimPD77baVFYg+A==}
    engines: {node: '>=12.13'}
>>>>>>> 2219d4d4

  isexe@2.0.0:
    resolution: {integrity: sha512-RHxMLp9lnKHGHRng9QFhRCMbYAcVpn69smSGcq3f36xjgVVWThj4qqLbTLlq7Ssj8B+fIQ1EuCEGI2lKsyQeIw==}

  isstream@0.1.2:
    resolution: {integrity: sha512-Yljz7ffyPbrLpLngrMtZ7NduUgVvi6wG9RJ9IUcyCd59YQ911PBJphODUcbOVbqYfxe1wuYf/LJ8PauMRwsM/g==}

  istanbul-lib-coverage@3.2.2:
    resolution: {integrity: sha512-O8dpsF+r0WV/8MNRKfnmrtCWhuKjxrq2w+jpzBL5UZKTi2LeVWnWOmWRxFlesJONmc+wLAGvKQZEOanko0LFTg==}
    engines: {node: '>=8'}

  istanbul-lib-instrument@5.2.1:
    resolution: {integrity: sha512-pzqtp31nLv/XFOzXGuvhCb8qhjmTVo5vjVk19XE4CRlSWz0KoeJ3bw9XsA7nOp9YBf4qHjwBxkDzKcME/J29Yg==}
    engines: {node: '>=8'}

  istanbul-lib-instrument@6.0.3:
    resolution: {integrity: sha512-Vtgk7L/R2JHyyGW07spoFlB8/lpjiOLTjMdms6AFMraYt3BaJauod/NGrfnVG/y4Ix1JEuMRPDPEj2ua+zz1/Q==}
    engines: {node: '>=10'}

  istanbul-lib-report@3.0.1:
    resolution: {integrity: sha512-GCfE1mtsHGOELCU8e/Z7YWzpmybrx/+dSTfLrvY8qRmaY6zXTKWn6WQIjaAFw069icm6GVMNkgu0NzI4iPZUNw==}
    engines: {node: '>=10'}

  istanbul-lib-source-maps@4.0.1:
    resolution: {integrity: sha512-n3s8EwkdFIJCG3BPKBYvskgXGoy88ARzvegkitk60NxRdwltLOTaH7CUiMRXvwYorl0Q712iEjcWB+fK/MrWVw==}
    engines: {node: '>=10'}

  istanbul-reports@3.1.7:
    resolution: {integrity: sha512-BewmUXImeuRk2YY0PVbxgKAysvhRPUQE0h5QRM++nVWyubKGV0l8qQ5op8+B2DOmwSe63Jivj0BjkPQVf8fP5g==}
    engines: {node: '>=8'}

  jest-changed-files@29.7.0:
    resolution: {integrity: sha512-fEArFiwf1BpQ+4bXSprcDc3/x4HSzL4al2tozwVpDFpsxALjLYdyiIK4e5Vz66GQJIbXJ82+35PtysofptNX2w==}
    engines: {node: ^14.15.0 || ^16.10.0 || >=18.0.0}

  jest-circus@29.7.0:
    resolution: {integrity: sha512-3E1nCMgipcTkCocFwM90XXQab9bS+GMsjdpmPrlelaxwD93Ad8iVEjX/vvHPdLPnFf+L40u+5+iutRdA1N9myw==}
    engines: {node: ^14.15.0 || ^16.10.0 || >=18.0.0}

  jest-cli@29.7.0:
    resolution: {integrity: sha512-OVVobw2IubN/GSYsxETi+gOe7Ka59EFMR/twOU3Jb2GnKKeMGJB5SGUUrEz3SFVmJASUdZUzy83sLNNQ2gZslg==}
    engines: {node: ^14.15.0 || ^16.10.0 || >=18.0.0}
    hasBin: true
    peerDependencies:
      node-notifier: ^8.0.1 || ^9.0.0 || ^10.0.0
    peerDependenciesMeta:
      node-notifier:
        optional: true

  jest-config@29.7.0:
    resolution: {integrity: sha512-uXbpfeQ7R6TZBqI3/TxCU4q4ttk3u0PJeC+E0zbfSoSjq6bJ7buBPxzQPL0ifrkY4DNu4JUdk0ImlBUYi840eQ==}
    engines: {node: ^14.15.0 || ^16.10.0 || >=18.0.0}
    peerDependencies:
      '@types/node': '*'
      ts-node: '>=9.0.0'
    peerDependenciesMeta:
      '@types/node':
        optional: true
      ts-node:
        optional: true

  jest-diff@29.7.0:
    resolution: {integrity: sha512-LMIgiIrhigmPrs03JHpxUh2yISK3vLFPkAodPeo0+BuF7wA2FoQbkEg1u8gBYBThncu7e1oEDUfIXVuTqLRUjw==}
    engines: {node: ^14.15.0 || ^16.10.0 || >=18.0.0}

  jest-docblock@29.7.0:
    resolution: {integrity: sha512-q617Auw3A612guyaFgsbFeYpNP5t2aoUNLwBUbc/0kD1R4t9ixDbyFTHd1nok4epoVFpr7PmeWHrhvuV3XaJ4g==}
    engines: {node: ^14.15.0 || ^16.10.0 || >=18.0.0}

  jest-each@29.7.0:
    resolution: {integrity: sha512-gns+Er14+ZrEoC5fhOfYCY1LOHHr0TI+rQUHZS8Ttw2l7gl+80eHc/gFf2Ktkw0+SIACDTeWvpFcv3B04VembQ==}
    engines: {node: ^14.15.0 || ^16.10.0 || >=18.0.0}

  jest-environment-node@29.7.0:
    resolution: {integrity: sha512-DOSwCRqXirTOyheM+4d5YZOrWcdu0LNZ87ewUoywbcb2XR4wKgqiG8vNeYwhjFMbEkfju7wx2GYH0P2gevGvFw==}
    engines: {node: ^14.15.0 || ^16.10.0 || >=18.0.0}

  jest-get-type@29.6.3:
    resolution: {integrity: sha512-zrteXnqYxfQh7l5FHyL38jL39di8H8rHoecLH3JNxH3BwOrBsNeabdap5e0I23lD4HHI8W5VFBZqG4Eaq5LNcw==}
    engines: {node: ^14.15.0 || ^16.10.0 || >=18.0.0}

  jest-haste-map@29.7.0:
    resolution: {integrity: sha512-fP8u2pyfqx0K1rGn1R9pyE0/KTn+G7PxktWidOBTqFPLYX0b9ksaMFkhK5vrS3DVun09pckLdlx90QthlW7AmA==}
    engines: {node: ^14.15.0 || ^16.10.0 || >=18.0.0}

  jest-leak-detector@29.7.0:
    resolution: {integrity: sha512-kYA8IJcSYtST2BY9I+SMC32nDpBT3J2NvWJx8+JCuCdl/CR1I4EKUJROiP8XtCcxqgTTBGJNdbB1A8XRKbTetw==}
    engines: {node: ^14.15.0 || ^16.10.0 || >=18.0.0}

  jest-matcher-utils@29.7.0:
    resolution: {integrity: sha512-sBkD+Xi9DtcChsI3L3u0+N0opgPYnCRPtGcQYrgXmR+hmt/fYfWAL0xRXYU8eWOdfuLgBe0YCW3AFtnRLagq/g==}
    engines: {node: ^14.15.0 || ^16.10.0 || >=18.0.0}

  jest-message-util@29.7.0:
    resolution: {integrity: sha512-GBEV4GRADeP+qtB2+6u61stea8mGcOT4mCtrYISZwfu9/ISHFJ/5zOMXYbpBE9RsS5+Gb63DW4FgmnKJ79Kf6w==}
    engines: {node: ^14.15.0 || ^16.10.0 || >=18.0.0}

  jest-mock@29.7.0:
    resolution: {integrity: sha512-ITOMZn+UkYS4ZFh83xYAOzWStloNzJFO2s8DWrE4lhtGD+AorgnbkiKERe4wQVBydIGPx059g6riW5Btp6Llnw==}
    engines: {node: ^14.15.0 || ^16.10.0 || >=18.0.0}

  jest-pnp-resolver@1.2.3:
    resolution: {integrity: sha512-+3NpwQEnRoIBtx4fyhblQDPgJI0H1IEIkX7ShLUjPGA7TtUTvI1oiKi3SR4oBR0hQhQR80l4WAe5RrXBwWMA8w==}
    engines: {node: '>=6'}
    peerDependencies:
      jest-resolve: '*'
    peerDependenciesMeta:
      jest-resolve:
        optional: true

  jest-regex-util@29.6.3:
    resolution: {integrity: sha512-KJJBsRCyyLNWCNBOvZyRDnAIfUiRJ8v+hOBQYGn8gDyF3UegwiP4gwRR3/SDa42g1YbVycTidUF3rKjyLFDWbg==}
    engines: {node: ^14.15.0 || ^16.10.0 || >=18.0.0}

  jest-resolve-dependencies@29.7.0:
    resolution: {integrity: sha512-un0zD/6qxJ+S0et7WxeI3H5XSe9lTBBR7bOHCHXkKR6luG5mwDDlIzVQ0V5cZCuoTgEdcdwzTghYkTWfubi+nA==}
    engines: {node: ^14.15.0 || ^16.10.0 || >=18.0.0}

  jest-resolve@29.7.0:
    resolution: {integrity: sha512-IOVhZSrg+UvVAshDSDtHyFCCBUl/Q3AAJv8iZ6ZjnZ74xzvwuzLXid9IIIPgTnY62SJjfuupMKZsZQRsCvxEgA==}
    engines: {node: ^14.15.0 || ^16.10.0 || >=18.0.0}

  jest-runner@29.7.0:
    resolution: {integrity: sha512-fsc4N6cPCAahybGBfTRcq5wFR6fpLznMg47sY5aDpsoejOcVYFb07AHuSnR0liMcPTgBsA3ZJL6kFOjPdoNipQ==}
    engines: {node: ^14.15.0 || ^16.10.0 || >=18.0.0}

  jest-runtime@29.7.0:
    resolution: {integrity: sha512-gUnLjgwdGqW7B4LvOIkbKs9WGbn+QLqRQQ9juC6HndeDiezIwhDP+mhMwHWCEcfQ5RUXa6OPnFF8BJh5xegwwQ==}
    engines: {node: ^14.15.0 || ^16.10.0 || >=18.0.0}

  jest-snapshot@29.7.0:
    resolution: {integrity: sha512-Rm0BMWtxBcioHr1/OX5YCP8Uov4riHvKPknOGs804Zg9JGZgmIBkbtlxJC/7Z4msKYVbIJtfU+tKb8xlYNfdkw==}
    engines: {node: ^14.15.0 || ^16.10.0 || >=18.0.0}

  jest-util@29.7.0:
    resolution: {integrity: sha512-z6EbKajIpqGKU56y5KBUgy1dt1ihhQJgWzUlZHArA/+X2ad7Cb5iF+AK1EWVL/Bo7Rz9uurpqw6SiBCefUbCGA==}
    engines: {node: ^14.15.0 || ^16.10.0 || >=18.0.0}

  jest-validate@29.7.0:
    resolution: {integrity: sha512-ZB7wHqaRGVw/9hST/OuFUReG7M8vKeq0/J2egIGLdvjHCmYqGARhzXmtgi+gVeZ5uXFF219aOc3Ls2yLg27tkw==}
    engines: {node: ^14.15.0 || ^16.10.0 || >=18.0.0}

  jest-watcher@29.7.0:
    resolution: {integrity: sha512-49Fg7WXkU3Vl2h6LbLtMQ/HyB6rXSIX7SqvBLQmssRBGN9I0PNvPmAmCWSOY6SOvrjhI/F7/bGAv9RtnsPA03g==}
    engines: {node: ^14.15.0 || ^16.10.0 || >=18.0.0}

  jest-worker@29.7.0:
    resolution: {integrity: sha512-eIz2msL/EzL9UFTFFx7jBTkeZfku0yUAyZZZmJ93H2TYEiroIx2PQjEXcwYtYl8zXCxb+PAmA2hLIt/6ZEkPHw==}
    engines: {node: ^14.15.0 || ^16.10.0 || >=18.0.0}

  jest@29.7.0:
    resolution: {integrity: sha512-NIy3oAFp9shda19hy4HK0HRTWKtPJmGdnvywu01nOqNC2vZg+Z+fvJDxpMQA88eb2I9EcafcdjYgsDthnYTvGw==}
    engines: {node: ^14.15.0 || ^16.10.0 || >=18.0.0}
    hasBin: true
    peerDependencies:
      node-notifier: ^8.0.1 || ^9.0.0 || ^10.0.0
    peerDependenciesMeta:
      node-notifier:
        optional: true

  js-tiktoken@1.0.19:
    resolution: {integrity: sha512-XC63YQeEcS47Y53gg950xiZ4IWmkfMe4p2V9OSaBt26q+p47WHn18izuXzSclCI73B7yGqtfRsT6jcZQI0y08g==}

  js-tokens@4.0.0:
    resolution: {integrity: sha512-RdJUflcE3cUzKiMqQgsCu06FPu9UdIJO0beYbPhHN4k6apgJtifcoCtT9bcxOpYBtpD2kCM6Sbzg4CausW/PKQ==}

  js-yaml@3.14.1:
    resolution: {integrity: sha512-okMH7OXXJ7YrN9Ok3/SXrnu4iX9yOk+25nqX4imS2npuvTYDmo/QEZoqwZkYaIDk3jVvBOTOIEgEhaLOynBS9g==}
    hasBin: true

  js-yaml@4.1.0:
    resolution: {integrity: sha512-wpxZs9NoxZaJESJGIZTyDEaYpl0FKSA+FB9aJiyemKhMwkxQg63h4T1KJgUGHpTqPDNRcmmYLugrRjJlBtWvRA==}
    hasBin: true

  jsesc@3.1.0:
    resolution: {integrity: sha512-/sM3dO2FOzXjKQhJuo0Q173wf2KOo8t4I8vHy6lF9poUp7bKT0/NHE8fPX23PwfhnykfqnC2xRxOnVw5XuGIaA==}
    engines: {node: '>=6'}
    hasBin: true

  json-buffer@3.0.1:
    resolution: {integrity: sha512-4bV5BfR2mqfQTJm+V5tPPdf+ZpuhiIvTuAB5g8kcrXOZpTT/QwwVRWBywX1ozr6lEuPdbHxwaJlm9G6mI2sfSQ==}

  json-parse-even-better-errors@2.3.1:
    resolution: {integrity: sha512-xyFwyhro/JEof6Ghe2iz2NcXoj2sloNsWr/XsERDK/oiPCfaNhl5ONfp+jQdAZRQQ0IJWNzH9zIZF7li91kh2w==}

  json-schema-traverse@0.4.1:
    resolution: {integrity: sha512-xbbCH5dCYU5T8LcEhhuh7HJ88HXuW3qsI3Y0zOZFKfZEHcpWiHU/Jxzk629Brsab/mMiHQti9wMP+845RPe3Vg==}

  json-schema-traverse@1.0.0:
    resolution: {integrity: sha512-NM8/P9n3XjXhIZn1lLhkFaACTOURQXjWhV4BA/RnOv8xvgqtqpAX9IO4mRQxSx1Rlo4tqzeqb0sOlruaOy3dug==}

  json-stable-stringify-without-jsonify@1.0.1:
    resolution: {integrity: sha512-Bdboy+l7tA3OGW6FjyFHWkP5LuByj1Tk33Ljyq0axyzdk9//JSi2u3fP1QSmd1KNwq6VOKYGlAu87CisVir6Pw==}

  json5@2.2.3:
    resolution: {integrity: sha512-XmOWe7eyHYH14cLdVPoyg+GOH3rYX++KpzrylJwSW98t3Nk+U8XOl8FWKOgwtzdb8lXGf6zYwDUzeHMWfxasyg==}
    engines: {node: '>=6'}
    hasBin: true

  jsonfile@4.0.0:
    resolution: {integrity: sha512-m6F1R3z8jjlf2imQHS2Qez5sjKWQzbuuhuJ/FKYFRZvPE3PuHcSMVZzfsLhGVOkfd20obL5SWEBew5ShlquNxg==}

  jsonpointer@5.0.1:
    resolution: {integrity: sha512-p/nXbhSEcu3pZRdkW1OfJhpsVtW1gd4Wa1fnQc9YLiTfAjn0312eMKimbdIQzuZl9aa9xUGaRlP9T/CJE/ditQ==}
    engines: {node: '>=0.10.0'}

  jsonwebtoken@9.0.2:
    resolution: {integrity: sha512-PRp66vJ865SSqOlgqS8hujT5U4AOgMfhrwYIuIhfKaoSCZcirrmASQr8CX7cUg+RMih+hgznrjp99o+W4pJLHQ==}
    engines: {node: '>=12', npm: '>=6'}

  jwa@1.4.2:
    resolution: {integrity: sha512-eeH5JO+21J78qMvTIDdBXidBd6nG2kZjg5Ohz/1fpa28Z4CcsWUzJ1ZZyFq/3z3N17aZy+ZuBoHljASbL1WfOw==}

  jws@3.2.2:
    resolution: {integrity: sha512-YHlZCB6lMTllWDtSPHz/ZXTsi8S00usEV6v1tjq8tOUZzw7DpSDWVXjXDre6ed1w/pd495ODpHZYSdkRTsa0HA==}

  keyv@4.5.4:
    resolution: {integrity: sha512-oxVHkHR/EJf2CNXnWxRLW6mg7JyCCUcG0DtEGmL2ctUo1PNTin1PUil+r/+4r5MpVgC/fn1kjsx7mjSujKqIpw==}

  kleur@3.0.3:
    resolution: {integrity: sha512-eTIzlVOSUR+JxdDFepEYcBMtZ9Qqdef+rnzWdRZuMbOywu5tO2w2N7rqjoANZ5k9vywhL6Br1VRjUIgTQx4E8w==}
    engines: {node: '>=6'}

  langchain@0.3.25:
    resolution: {integrity: sha512-ADUE7zfW4C72YJ+jdDU2xtHly8oigPaRMzP40GBU24vRUtDY1tHxWjKuAVkzXvrciV3GNeMZVRYBYWPt5EoZ5Q==}
    engines: {node: '>=18'}
    peerDependencies:
      '@langchain/anthropic': '*'
      '@langchain/aws': '*'
      '@langchain/cerebras': '*'
      '@langchain/cohere': '*'
      '@langchain/core': '>=0.2.21 <0.4.0'
      '@langchain/deepseek': '*'
      '@langchain/google-genai': '*'
      '@langchain/google-vertexai': '*'
      '@langchain/google-vertexai-web': '*'
      '@langchain/groq': '*'
      '@langchain/mistralai': '*'
      '@langchain/ollama': '*'
      '@langchain/xai': '*'
      axios: '*'
      cheerio: '*'
      handlebars: ^4.7.8
      peggy: ^3.0.2
      typeorm: '*'
    peerDependenciesMeta:
      '@langchain/anthropic':
        optional: true
      '@langchain/aws':
        optional: true
      '@langchain/cerebras':
        optional: true
      '@langchain/cohere':
        optional: true
      '@langchain/deepseek':
        optional: true
      '@langchain/google-genai':
        optional: true
      '@langchain/google-vertexai':
        optional: true
      '@langchain/google-vertexai-web':
        optional: true
      '@langchain/groq':
        optional: true
      '@langchain/mistralai':
        optional: true
      '@langchain/ollama':
        optional: true
      '@langchain/xai':
        optional: true
      axios:
        optional: true
      cheerio:
        optional: true
      handlebars:
        optional: true
      peggy:
        optional: true
      typeorm:
        optional: true

  langsmith@0.3.20:
    resolution: {integrity: sha512-zwVQos6tjcksCTfdM67QKq7yyED4GmQiZw/sJ6UCMYZxlvTMMg3PeQ9tOePXAWNWoJygOnH+EwGXr7gYOOETDg==}
    peerDependencies:
      openai: '*'
    peerDependenciesMeta:
      openai:
        optional: true

  leven@3.1.0:
    resolution: {integrity: sha512-qsda+H8jTaUaN/x5vzW2rzc+8Rw4TAQ/4KjB46IwK5VH+IlVeeeje/EoZRpiXvIqjFgK84QffqPztGI3VBLG1A==}
    engines: {node: '>=6'}

  levn@0.4.1:
    resolution: {integrity: sha512-+bT2uH4E5LGE7h/n3evcS/sQlJXCpIp6ym8OWJ5eV6+67Dsql/LaaT7qJBAt2rzfoa/5QBGBhxDix1dMt2kQKQ==}
    engines: {node: '>= 0.8.0'}

  lines-and-columns@1.2.4:
    resolution: {integrity: sha512-7ylylesZQ/PV29jhEDl3Ufjo6ZX7gCqJr5F7PKrqc93v7fzSymt1BpwEU8nAUXs8qzzvqhbjhK5QZg6Mt/HkBg==}

  locate-path@5.0.0:
    resolution: {integrity: sha512-t7hw9pI+WvuwNJXwk5zVHpyhIqzg2qTlklJOf0mVxGSbe3Fp2VieZcduNYjaLDoy6p9uGpQEGWG87WpMKlNq8g==}
    engines: {node: '>=8'}

  locate-path@6.0.0:
    resolution: {integrity: sha512-iPZK6eYjbxRu3uB4/WZ3EsEIMJFMqAoopl3R+zuq0UjcAm/MO6KCweDgPfP3elTztoKP3KtnVHxTn2NHBSDVUw==}
    engines: {node: '>=10'}

  lodash.includes@4.3.0:
    resolution: {integrity: sha512-W3Bx6mdkRTGtlJISOvVD/lbqjTlPPUDTMnlXZFnVwi9NKJ6tiAk6LVdlhZMm17VZisqhKcgzpO5Wz91PCt5b0w==}

  lodash.isboolean@3.0.3:
    resolution: {integrity: sha512-Bz5mupy2SVbPHURB98VAcw+aHh4vRV5IPNhILUCsOzRmsTmSQ17jIuqopAentWoehktxGd9e/hbIXq980/1QJg==}

  lodash.isinteger@4.0.4:
    resolution: {integrity: sha512-DBwtEWN2caHQ9/imiNeEA5ys1JoRtRfY3d7V9wkqtbycnAmTvRRmbHKDV4a0EYc678/dia0jrte4tjYwVBaZUA==}

  lodash.isnumber@3.0.3:
    resolution: {integrity: sha512-QYqzpfwO3/CWf3XP+Z+tkQsfaLL/EnUlXWVkIk5FUPc4sBdTehEqZONuyRt2P67PXAk+NXmTBcc97zw9t1FQrw==}

  lodash.isplainobject@4.0.6:
    resolution: {integrity: sha512-oSXzaWypCMHkPC3NvBEaPHf0KsA5mvPrOPgQWDsbg8n7orZ290M0BmC/jgRZ4vcJ6DTAhjrsSYgdsW/F+MFOBA==}

  lodash.isstring@4.0.1:
    resolution: {integrity: sha512-0wJxfxH1wgO3GrbuP+dTTk7op+6L41QCXbGINEmD+ny/G/eCqGzxyCsh7159S+mgDDcoarnBw6PC1PS5+wUGgw==}

  lodash.merge@4.6.2:
    resolution: {integrity: sha512-0KpjqXRVvrYyCsX1swR/XTK0va6VQkQM6MNo7PqW77ByjAhoARA8EfrP1N4+KlKj8YS0ZUCtRT/YUuhyYDujIQ==}

  lodash.once@4.1.1:
    resolution: {integrity: sha512-Sb487aTOCr9drQVL8pIxOzVhafOjZN9UU54hiN8PU3uAiSV7lx1yYNpbNmex2PK6dSJoNTSJUUswT651yww3Mg==}

  lodash.startcase@4.4.0:
    resolution: {integrity: sha512-+WKqsK294HMSc2jEbNgpHpd0JfIBhp7rEV4aqXWqFr6AlXov+SlcgB1Fv01y2kGe3Gc8nMW7VA0SrGuSkRfIEg==}

  lodash.truncate@4.4.2:
    resolution: {integrity: sha512-jttmRe7bRse52OsWIMDLaXxWqRAmtIUccAQ3garviCqJjafXOfNMO0yMfNpdD6zbGaTU0P5Nz7e7gAT6cKmJRw==}

  log-symbols@6.0.0:
    resolution: {integrity: sha512-i24m8rpwhmPIS4zscNzK6MSEhk0DUWa/8iYQWxhffV8jkI4Phvs3F+quL5xvS0gdQR0FyTCMMH33Y78dDTzzIw==}
    engines: {node: '>=18'}

  lru-cache@5.1.1:
    resolution: {integrity: sha512-KpNARQA3Iwv+jTA0utUVVbrh+Jlrr1Fv0e56GGzAFOXN7dk/FviaDW8LHmK52DlcH4WP2n6gI8vN1aesBFgo9w==}

  magic-string@0.30.17:
    resolution: {integrity: sha512-sNPKHvyjVf7gyjwS4xGTaW/mCnF8wnjtifKBEhxfZ7E/S8tQ0rssrwGNn6q8JH/ohItJfSQp9mBtQYuTlH5QnA==}

  make-dir@4.0.0:
    resolution: {integrity: sha512-hXdUTZYIVOt1Ex//jAQi+wTZZpUpwBj/0QsOzqegb3rGMMeJiSEu5xLHnYfBrRV4RH2+OCSOO95Is/7x1WJ4bw==}
    engines: {node: '>=10'}

  makeerror@1.0.12:
    resolution: {integrity: sha512-JmqCvUhmt43madlpFzG4BQzG2Z3m6tvQDNKdClZnO3VbIudJYmxsT0FNJMeiB2+JTSlTQTSbU8QdesVmwJcmLg==}

  mark.js@8.11.1:
    resolution: {integrity: sha512-1I+1qpDt4idfgLQG+BNWmrqku+7/2bi5nLf4YwF8y8zXvmfiTBY3PV3ZibfrjBueCByROpuBjLLFCajqkgYoLQ==}

  math-intrinsics@1.1.0:
    resolution: {integrity: sha512-/IXtbwEk5HTPyEwyKX6hGkYXxM9nbj64B+ilVJnC/R6B0pH5G4V3b0pVbL7DBj4tkhBAppbQUlf6F6Xl9LHu1g==}
    engines: {node: '>= 0.4'}

  mdast-util-to-hast@13.2.0:
    resolution: {integrity: sha512-QGYKEuUsYT9ykKBCMOEDLsU5JRObWQusAolFMeko/tYPufNkRffBAQjIE+99jbA87xv6FgmjLtwjh9wBWajwAA==}

  media-typer@1.1.0:
    resolution: {integrity: sha512-aisnrDP4GNe06UcKFnV5bfMNPBUw4jsLGaWwWfnH3v02GnBuXX2MCVn5RbrWo0j3pczUilYblq7fQ7Nw2t5XKw==}
    engines: {node: '>= 0.8'}

  merge-descriptors@2.0.0:
    resolution: {integrity: sha512-Snk314V5ayFLhp3fkUREub6WtjBfPdCPY1Ln8/8munuLuiYhsABgBVWsozAG+MWMbVEvcdcpbi9R7ww22l9Q3g==}
    engines: {node: '>=18'}

  merge-stream@2.0.0:
    resolution: {integrity: sha512-abv/qOcuPfk3URPfDzmZU1LKmuw8kT+0nIHvKrKgFrwifol/doWcdA4ZqsWQ8ENrFKkd67Mfpo/LovbIUsbt3w==}

  merge2@1.4.1:
    resolution: {integrity: sha512-8q7VEgMJW4J8tcfVPy8g09NcQwZdbwFEqhe/WZkoIzjn/3TGDwtOCYtXGxA3O8tPzpczCCDgv+P2P5y00ZJOOg==}
    engines: {node: '>= 8'}

  micromark-util-character@2.1.1:
    resolution: {integrity: sha512-wv8tdUTJ3thSFFFJKtpYKOYiGP2+v96Hvk4Tu8KpCAsTMs6yi+nVmGh1syvSCsaxz45J6Jbw+9DD6g97+NV67Q==}

  micromark-util-encode@2.0.1:
    resolution: {integrity: sha512-c3cVx2y4KqUnwopcO9b/SCdo2O67LwJJ/UyqGfbigahfegL9myoEFoDYZgkT7f36T0bLrM9hZTAaAyH+PCAXjw==}

  micromark-util-sanitize-uri@2.0.1:
    resolution: {integrity: sha512-9N9IomZ/YuGGZZmQec1MbgxtlgougxTodVwDzzEouPKo3qFWvymFHWcnDi2vzV1ff6kas9ucW+o3yzJK9YB1AQ==}

  micromark-util-symbol@2.0.1:
    resolution: {integrity: sha512-vs5t8Apaud9N28kgCrRUdEed4UJ+wWNvicHLPxCa9ENlYuAY31M0ETy5y1vA33YoNPDFTghEbnh6efaE8h4x0Q==}

  micromark-util-types@2.0.2:
    resolution: {integrity: sha512-Yw0ECSpJoViF1qTU4DC6NwtC4aWGt1EkzaQB8KPPyCRR8z9TWeV0HbEFGTO+ZY1wB22zmxnJqhPyTpOVCpeHTA==}

  micromatch@4.0.8:
    resolution: {integrity: sha512-PXwfBhYu0hBCPw8Dn0E+WDYb7af3dSLVWKi3HGv84IdF4TyFoC0ysxFd0Goxw7nSv4T/PzEJQxsYsEiFCKo2BA==}
    engines: {node: '>=8.6'}

  mime-db@1.52.0:
    resolution: {integrity: sha512-sPU4uV7dYlvtWJxwwxHD0PuihVNiE7TyAbQ5SWxDCB9mUYvOgroQOwYQQOKPJ8CIbE+1ETVlOoK1UC2nU3gYvg==}
    engines: {node: '>= 0.6'}

  mime-db@1.54.0:
    resolution: {integrity: sha512-aU5EJuIN2WDemCcAp2vFBfp/m4EAhWJnUNSSw0ixs7/kXbd6Pg64EmwJkNdFhB8aWt1sH2CTXrLxo/iAGV3oPQ==}
    engines: {node: '>= 0.6'}

  mime-types@2.1.35:
    resolution: {integrity: sha512-ZDY+bPm5zTTF+YpCrAU9nK0UgICYPT0QtT1NZWFv4s++TNkcgVaT0g6+4R2uI4MjQjzysHB1zxuWL50hzaeXiw==}
    engines: {node: '>= 0.6'}

  mime-types@3.0.1:
    resolution: {integrity: sha512-xRc4oEhT6eaBpU1XF7AjpOFD+xQmXNB5OVKwp4tqCuBpHLS/ZbBDrc07mYTDqVMg6PfxUjjNp85O6Cd2Z/5HWA==}
    engines: {node: '>= 0.6'}

  mimic-fn@2.1.0:
    resolution: {integrity: sha512-OqbOk5oEQeAZ8WXWydlu9HJjz9WVdEIvamMCcXmuqUYjTknH/sqsWvhQ3vgwKFRR1HpjvNBKQ37nbJgYzGqGcg==}
    engines: {node: '>=6'}

  mimic-function@5.0.1:
    resolution: {integrity: sha512-VP79XUPxV2CigYP3jWwAUFSku2aKqBH7uTAapFWCBqutsbmDo96KY5o8uh6U+/YSIn5OxJnXp73beVkpqMIGhA==}
    engines: {node: '>=18'}

  minimatch@3.1.2:
    resolution: {integrity: sha512-J7p63hRiAjw1NDEww1W7i37+ByIrOWO5XQQAzZ3VOcL0PNybwpfmV/N05zFAzwQ9USyEcX6t3UO+K5aqBQOIHw==}

  minimatch@9.0.5:
    resolution: {integrity: sha512-G6T0ZX48xgozx7587koeX9Ys2NYy6Gmv//P89sEte9V9whIapMNF4idKxnW2QtCcLiTWlb/wfCabAtAFWhhBow==}
    engines: {node: '>=16 || 14 >=14.17'}

<<<<<<< HEAD
  mri@1.2.0:
    resolution: {integrity: sha512-tzzskb3bG8LvYGFF/mDTpq3jpI6Q9wc3LEmBaghu+DdCssd1FakN7Bc0hVNmEyGq1bq3RgfkCb3cmQLpNPOroA==}
    engines: {node: '>=4'}
=======
  minisearch@7.1.2:
    resolution: {integrity: sha512-R1Pd9eF+MD5JYDDSPAp/q1ougKglm14uEkPMvQ/05RGmx6G9wvmLTrTI/Q5iPNJLYqNdsDQ7qTGIcNWR+FrHmA==}

  mitt@3.0.1:
    resolution: {integrity: sha512-vKivATfr97l2/QBCYAkXYDbrIWPM2IIKEl7YPhjCvKlG3kE2gm+uBo6nEXK3M5/Ffh/FLpKExzOQ3JJoJGFKBw==}
>>>>>>> 2219d4d4

  ms@2.1.3:
    resolution: {integrity: sha512-6FlzubTLZG3J2a/NVCAleEhjzq5oxgHyaCU9yYXvcLsvoVaHJq/s5xXI6/XXP6tz7R9xAOtHnSO/tXtF3WRTlA==}

  mustache@4.2.0:
    resolution: {integrity: sha512-71ippSywq5Yb7/tVYyGbkBggbU8H3u5Rz56fH60jGFgr8uHwxs+aSKeqmluIVzM0m0kB7xQjKS6qPfd0b2ZoqQ==}
    hasBin: true

  nanoid@3.3.11:
    resolution: {integrity: sha512-N8SpfPUnUp1bK+PMYW8qSWdl9U+wwNWI4QKxOYDy9JAro3WMX7p2OeVRF9v+347pnakNevPmiHhNmZ2HbFA76w==}
    engines: {node: ^10 || ^12 || ^13.7 || ^14 || >=15.0.1}
    hasBin: true

  natural-compare@1.4.0:
    resolution: {integrity: sha512-OWND8ei3VtNC9h7V60qff3SVobHr996CTwgxubgyQYEpg290h9J0buyECNNJexkFm5sOajh5G116RYA1c8ZMSw==}

  negotiator@1.0.0:
    resolution: {integrity: sha512-8Ofs/AUQh8MaEcrlq5xOX0CQ9ypTF5dl78mjlMNfOK08fzpgTHQRQPBxcPlEtIw0yRpws+Zo/3r+5WRby7u3Gg==}
    engines: {node: '>= 0.6'}

  node-domexception@1.0.0:
    resolution: {integrity: sha512-/jKZoMpw0F8GRwl4/eLROPA3cfcXtLApP0QzLmUT/HuPCZWyB7IY9ZrMeKw2O/nFIqPQB3PVM9aYm0F312AXDQ==}
    engines: {node: '>=10.5.0'}
    deprecated: Use your platform's native DOMException instead

  node-fetch@2.7.0:
    resolution: {integrity: sha512-c4FRfUm/dbcWZ7U+1Wq0AwCyFL+3nt2bEw05wfxSz+DWpWsitgmSgYmy2dQdWyKC1694ELPqMs/YzUSNozLt8A==}
    engines: {node: 4.x || >=6.0.0}
    peerDependencies:
      encoding: ^0.1.0
    peerDependenciesMeta:
      encoding:
        optional: true

  node-int64@0.4.0:
    resolution: {integrity: sha512-O5lz91xSOeoXP6DulyHfllpq+Eg00MWitZIbtPfoSEvqIHdl5gfcY6hYzDWnj0qD5tz52PI08u9qUvSVeUBeHw==}

  node-releases@2.0.19:
    resolution: {integrity: sha512-xxOWJsBKtzAq7DY0J+DTzuz58K8e7sJbdgwkbMWQe8UYB6ekmsQ45q0M/tJDsGaZmbC+l7n57UV8Hl5tHxO9uw==}

  normalize-path@3.0.0:
    resolution: {integrity: sha512-6eZs5Ls3WtCisHWp9S2GUy8dqkpGi4BVSz3GaqiE6ezub0512ESztXUwUB6C6IKbQkY2Pnb/mD4WYojCRwcwLA==}
    engines: {node: '>=0.10.0'}

  npm-run-path@4.0.1:
    resolution: {integrity: sha512-S48WzZW777zhNIrn7gxOlISNAqi9ZC/uQFnRdbeIHhZhCA6UqpkOT8T1G7BvfdgP4Er8gF4sUbaS0i7QvIfCWw==}
    engines: {node: '>=8'}

  object-assign@4.1.1:
    resolution: {integrity: sha512-rJgTQnkUnH1sFw8yT6VSU3zD3sWmu6sZhIseY8VX+GRu3P6F7Fu+JNDoXfklElbLJSnc3FUQHVe4cU5hj+BcUg==}
    engines: {node: '>=0.10.0'}

  object-inspect@1.13.4:
    resolution: {integrity: sha512-W67iLl4J2EXEGTbfeHCffrjDfitvLANg0UlX3wFUUSTx92KXRFegMHUVgSqE+wvhAbi4WqjGg9czysTV2Epbew==}
    engines: {node: '>= 0.4'}

  on-finished@2.4.1:
    resolution: {integrity: sha512-oVlzkg3ENAhCk2zdv7IJwd/QUD4z2RxRwpkcGY8psCVcCYZNq4wYnVWALHM+brtuJjePWiYF/ClmuDr8Ch5+kg==}
    engines: {node: '>= 0.8'}

  once@1.4.0:
    resolution: {integrity: sha512-lNaJgI+2Q5URQBkccEKHTQOPaXdUxnZZElQTZY0MFUAuaEqe1E+Nyvgdz/aIyNi6Z9MzO5dv1H8n58/GELp3+w==}

  onetime@5.1.2:
    resolution: {integrity: sha512-kbpaSSGJTWdAY5KPVeMOKXSrPtr8C8C7wodJbcsd51jRnmD+GZu8Y0VoU6Dm5Z4vWr0Ig/1NKuWRKf7j5aaYSg==}
    engines: {node: '>=6'}

  onetime@7.0.0:
    resolution: {integrity: sha512-VXJjc87FScF88uafS3JllDgvAm+c/Slfz06lorj2uAY34rlUu0Nt+v8wreiImcrgAjjIHp1rXpTDlLOGw29WwQ==}
    engines: {node: '>=18'}

  oniguruma-to-es@3.1.1:
    resolution: {integrity: sha512-bUH8SDvPkH3ho3dvwJwfonjlQ4R80vjyvrU8YpxuROddv55vAEJrTuCuCVUhhsHbtlD9tGGbaNApGQckXhS8iQ==}

  openai@4.96.2:
    resolution: {integrity: sha512-R2XnxvMsizkROr7BV3uNp1q/3skwPZ7fmPjO1bXLnfB4Tu5xKxrT1EVwzjhxn0MZKBKAvOaGWS63jTMN6KrIXA==}
    hasBin: true
    peerDependencies:
      ws: ^8.18.0
      zod: ^3.23.8
    peerDependenciesMeta:
      ws:
        optional: true
      zod:
        optional: true

  openapi-types@12.1.3:
    resolution: {integrity: sha512-N4YtSYJqghVu4iek2ZUvcN/0aqH1kRDuNqzcycDxhOUpg7GdvLa2F3DgS6yBNhInhv2r/6I0Flkn7CqL8+nIcw==}

  optionator@0.9.4:
    resolution: {integrity: sha512-6IpQ7mKUxRcZNLIObR0hz7lxsapSSIYNZJwXPGeF0mTVqGKFIXj1DQcMoT22S3ROcLyY/rz0PWaWZ9ayWmad9g==}
    engines: {node: '>= 0.8.0'}

  ora@8.2.0:
    resolution: {integrity: sha512-weP+BZ8MVNnlCm8c0Qdc1WSWq4Qn7I+9CJGm7Qali6g44e/PUzbjNqJX5NJ9ljlNMosfJvg1fKEGILklK9cwnw==}
    engines: {node: '>=18'}

  os-tmpdir@1.0.2:
    resolution: {integrity: sha512-D2FR03Vir7FIu45XBY20mTb+/ZSWB00sjU9jdQXt83gDrI4Ztz5Fs7/yy74g2N5SVQY4xY1qDr4rNddwYRVX0g==}
    engines: {node: '>=0.10.0'}

  outdent@0.5.0:
    resolution: {integrity: sha512-/jHxFIzoMXdqPzTaCpFzAAWhpkSjZPF4Vsn6jAfNpmbH/ymsmd7Qc6VE9BGn0L6YMj6uwpQLxCECpus4ukKS9Q==}

  p-filter@2.1.0:
    resolution: {integrity: sha512-ZBxxZ5sL2HghephhpGAQdoskxplTwr7ICaehZwLIlfL6acuVgZPm8yBNuRAFBGEqtD/hmUeq9eqLg2ys9Xr/yw==}
    engines: {node: '>=8'}

  p-finally@1.0.0:
    resolution: {integrity: sha512-LICb2p9CB7FS+0eR1oqWnHhp0FljGLZCWBE9aix0Uye9W8LTQPwMTYVGWQWIw9RdQiDg4+epXQODwIYJtSJaow==}
    engines: {node: '>=4'}

  p-limit@2.3.0:
    resolution: {integrity: sha512-//88mFWSJx8lxCzwdAABTJL2MyWB12+eIY7MDL2SqLmAkeKU9qxRvWuSyTjm3FUmpBEMuFfckAIqEaVGUDxb6w==}
    engines: {node: '>=6'}

  p-limit@3.1.0:
    resolution: {integrity: sha512-TYOanM3wGwNGsZN2cVTYPArw454xnXj5qmWF1bEoAc4+cU/ol7GVh7odevjp1FNHduHc3KZMcFduxU5Xc6uJRQ==}
    engines: {node: '>=10'}

  p-locate@4.1.0:
    resolution: {integrity: sha512-R79ZZ/0wAxKGu3oYMlz8jy/kbhsNrS7SKZ7PxEHBgJ5+F2mtFW2fK2cOtBh1cHYkQsbzFV7I+EoRKe6Yt0oK7A==}
    engines: {node: '>=8'}

  p-locate@5.0.0:
    resolution: {integrity: sha512-LaNjtRWUBY++zB5nE/NwcaoMylSPk+S+ZHNB1TzdbMJMny6dynpAGt7X/tl/QYq3TIeE6nxHppbo2LGymrG5Pw==}
    engines: {node: '>=10'}

  p-map@2.1.0:
    resolution: {integrity: sha512-y3b8Kpd8OAN444hxfBbFfj1FY/RjtTd8tzYwhUqNYXx0fXx2iX4maP4Qr6qhIKbQXI02wTLAda4fYUbDagTUFw==}
    engines: {node: '>=6'}

  p-queue@6.6.2:
    resolution: {integrity: sha512-RwFpb72c/BhQLEXIZ5K2e+AhgNVmIejGlTgiB9MzZ0e93GRvqZ7uSi0dvRF7/XIXDeNkra2fNHBxTyPDGySpjQ==}
    engines: {node: '>=8'}

  p-retry@4.6.2:
    resolution: {integrity: sha512-312Id396EbJdvRONlngUx0NydfrIQ5lsYu0znKVUzVvArzEIt08V1qhtyESbGVd1FGX7UKtiFp5uwKZdM8wIuQ==}
    engines: {node: '>=8'}

  p-timeout@3.2.0:
    resolution: {integrity: sha512-rhIwUycgwwKcP9yTOOFK/AKsAopjjCakVqLHePO3CC6Mir1Z99xT+R63jZxAT5lFZLa2inS5h+ZS2GvR99/FBg==}
    engines: {node: '>=8'}

  p-try@2.2.0:
    resolution: {integrity: sha512-R4nPAVTAU0B9D35/Gk3uJf/7XYbQcyohSKdvAxIRSNghFl4e71hVoGnBNQz9cWaXxO2I10KTC+3jMdvvoKw6dQ==}
    engines: {node: '>=6'}

  package-manager-detector@0.2.11:
    resolution: {integrity: sha512-BEnLolu+yuz22S56CU1SUKq3XC3PkwD5wv4ikR4MfGvnRVcmzXR9DwSlW2fEamyTPyXHomBJRzgapeuBvRNzJQ==}

  parent-module@1.0.1:
    resolution: {integrity: sha512-GQ2EWRpQV8/o+Aw8YqtfZZPfNRWZYkbidE9k5rpl/hC3vtHHBfGm2Ifi6qWV+coDGkrUKZAxE3Lot5kcsRlh+g==}
    engines: {node: '>=6'}

  parse-json@5.2.0:
    resolution: {integrity: sha512-ayCKvm/phCGxOkYRSCM82iDwct8/EonSEgCSxWxD7ve6jHggsFl4fZVQBPRNgQoKiuV/odhFrGzQXZwbifC8Rg==}
    engines: {node: '>=8'}

  parse-ms@4.0.0:
    resolution: {integrity: sha512-TXfryirbmq34y8QBwgqCVLi+8oA3oWx2eAnSn62ITyEhEYaWRlVZ2DvMM9eZbMs/RfxPu/PK/aBLyGj4IrqMHw==}
    engines: {node: '>=18'}

  parseurl@1.3.3:
    resolution: {integrity: sha512-CiyeOxFT/JZyN5m0z9PfXw4SCBJ6Sygz1Dpl0wqjlhDEGGBP1GnsUVEL0p63hoG1fcj3fHynXi9NYO4nWOL+qQ==}
    engines: {node: '>= 0.8'}

  path-exists@4.0.0:
    resolution: {integrity: sha512-ak9Qy5Q7jYb2Wwcey5Fpvg2KoAc/ZIhLSLOSBmRmygPsGwkVVt0fZa0qrtMz+m6tJTAHfZQ8FnmB4MG4LWy7/w==}
    engines: {node: '>=8'}

  path-is-absolute@1.0.1:
    resolution: {integrity: sha512-AVbw3UJ2e9bq64vSaS9Am0fje1Pa8pbGqTTsmXfaIiMpnr5DlDhfJOuLj9Sf95ZPVDAUerDfEk88MPmPe7UCQg==}
    engines: {node: '>=0.10.0'}

  path-key@3.1.1:
    resolution: {integrity: sha512-ojmeN0qd+y0jszEtoY48r0Peq5dwMEkIlCOu6Q5f41lfkswXuKtYrhgoTpLnyIcHm24Uhqx+5Tqm2InSwLhE6Q==}
    engines: {node: '>=8'}

  path-parse@1.0.7:
    resolution: {integrity: sha512-LDJzPVEEEPR+y48z93A0Ed0yXb8pAByGWo/k5YYdYgpY2/2EsOsksJrq7lOHxryrVOn1ejG6oAp8ahvOIQD8sw==}

  path-to-regexp@8.2.0:
    resolution: {integrity: sha512-TdrF7fW9Rphjq4RjrW0Kp2AW0Ahwu9sRGTkS6bvDi0SCwZlEZYmcfDbEsTz8RVk0EHIS/Vd1bv3JhG+1xZuAyQ==}
    engines: {node: '>=16'}

  path-type@4.0.0:
    resolution: {integrity: sha512-gDKb8aZMDeD/tZWs9P6+q0J9Mwkdl6xMV8TjnGP3qJVJ06bdMgkbBlLU8IdfOsIsFz2BW1rNVT3XuNEl8zPAvw==}
    engines: {node: '>=8'}

  peek-readable@4.1.0:
    resolution: {integrity: sha512-ZI3LnwUv5nOGbQzD9c2iDG6toheuXSZP5esSHBjopsXH4dg19soufvpUGA3uohi5anFtGb2lhAVdHzH6R/Evvg==}
    engines: {node: '>=8'}

  perfect-debounce@1.0.0:
    resolution: {integrity: sha512-xCy9V055GLEqoFaHoC1SoLIaLmWctgCUaBaWxDZ7/Zx4CTyX7cJQLJOok/orfjZAh9kEYpjJa4d0KcJmCbctZA==}

  picocolors@1.1.1:
    resolution: {integrity: sha512-xceH2snhtb5M9liqDsmEw56le376mTZkEX/jEb/RxNFyegNul7eNslCXP9FDj/Lcu0X8KEyMceP2ntpaHrDEVA==}

  picomatch@2.3.1:
    resolution: {integrity: sha512-JU3teHTNjmE2VCGFzuY8EXzCDVwEqB2a8fsIvwaStHhAWJEeVd1o1QD80CU6+ZdEXXSLbSsuLwJjkCBWqRQUVA==}
    engines: {node: '>=8.6'}

  pify@4.0.1:
    resolution: {integrity: sha512-uB80kBFb/tfd68bVleG9T5GGsGPjJrLAUpR5PZIrhBnIaRTQRjqdJSsIKkOP6OAIFbj7GOrcudc5pNjZ+geV2g==}
    engines: {node: '>=6'}

  pirates@4.0.7:
    resolution: {integrity: sha512-TfySrs/5nm8fQJDcBDuUng3VOUKsd7S+zqvbOTiGXHfxX4wK31ard+hoNuvkicM/2YFzlpDgABOevKSsB4G/FA==}
    engines: {node: '>= 6'}

  pkce-challenge@5.0.0:
    resolution: {integrity: sha512-ueGLflrrnvwB3xuo/uGob5pd5FN7l0MsLf0Z87o/UQmRtwjvfylfc9MurIxRAWywCYTgrvpXBcqjV4OfCYGCIQ==}
    engines: {node: '>=16.20.0'}

  pkg-dir@4.2.0:
    resolution: {integrity: sha512-HRDzbaKjC+AOWVXxAU/x54COGeIv9eb+6CkDSQoNTt4XyWoIJvuPsXizxu/Fr23EiekbtZwmh1IcIG/l/a10GQ==}
    engines: {node: '>=8'}

  playwright-core@1.51.1:
    resolution: {integrity: sha512-/crRMj8+j/Nq5s8QcvegseuyeZPxpQCZb6HNk3Sos3BlZyAknRjoyJPFWkpNn8v0+P3WiwqFF8P+zQo4eqiNuw==}
    engines: {node: '>=18'}
    hasBin: true

  playwright-core@1.52.0:
    resolution: {integrity: sha512-l2osTgLXSMeuLZOML9qYODUQoPPnUsKsb5/P6LJ2e6uPKXUdPK5WYhN4z03G+YNbWmGDY4YENauNu4ZKczreHg==}
    engines: {node: '>=18'}
    hasBin: true

  playwright@1.51.1:
    resolution: {integrity: sha512-kkx+MB2KQRkyxjYPc3a0wLZZoDczmppyGJIvQ43l+aZihkaVvmu/21kiyaHeHjiFxjxNNFnUncKmcGIyOojsaw==}
    engines: {node: '>=18'}
    hasBin: true

  playwright@1.52.0:
    resolution: {integrity: sha512-JAwMNMBlxJ2oD1kce4KPtMkDeKGHQstdpFPcPH3maElAXon/QZeTvtsfXmTMRyO9TslfoYOXkSsvao2nE1ilTw==}
    engines: {node: '>=18'}
    hasBin: true

  postcss@8.5.3:
    resolution: {integrity: sha512-dle9A3yYxlBSrt8Fu+IpjGT8SY8hN0mlaA6GY8t0P5PjIOZemULz/E2Bnm/2dcUOena75OTNkHI76uZBNUUq3A==}
    engines: {node: ^10 || ^12 || >=14}

  preact@10.26.6:
    resolution: {integrity: sha512-5SRRBinwpwkaD+OqlBDeITlRgvd8I8QlxHJw9AxSdMNV6O+LodN9nUyYGpSF7sadHjs6RzeFShMexC6DbtWr9g==}

  prelude-ls@1.2.1:
    resolution: {integrity: sha512-vkcDPrRZo1QZLbn5RLGPpg/WmIQ65qoWWhcGKf/b5eplkkarX0m9z8ppCat4mlOqUsWpyNuYgO3VRyrYHSzX5g==}
    engines: {node: '>= 0.8.0'}

  prettier@2.8.8:
    resolution: {integrity: sha512-tdN8qQGvNjw4CHbY+XXk0JgCXn9QiF21a55rBe5LJAU+kDyC4WQn4+awm2Xfk2lQMk5fKup9XgzTZtGkjBdP9Q==}
    engines: {node: '>=10.13.0'}
    hasBin: true

  pretty-bytes@7.0.0:
    resolution: {integrity: sha512-U5otLYPR3L0SVjHGrkEUx5mf7MxV2ceXeE7VwWPk+hyzC5drNohsOGNPDZqxCqyX1lkbEN4kl1LiI8QFd7r0ZA==}
    engines: {node: '>=20'}

  pretty-format@29.7.0:
    resolution: {integrity: sha512-Pdlw/oPxN+aXdmM9R00JVC9WVFoCLTKJvDVLgmJ+qAffBMxsV85l/Lu7sNx4zSzPyoL2euImuEwHhOXdEgNFZQ==}
    engines: {node: ^14.15.0 || ^16.10.0 || >=18.0.0}

  pretty-ms@9.2.0:
    resolution: {integrity: sha512-4yf0QO/sllf/1zbZWYnvWw3NxCQwLXKzIj0G849LSufP15BXKM0rbD2Z3wVnkMfjdn/CB0Dpp444gYAACdsplg==}
    engines: {node: '>=18'}

  process@0.11.10:
    resolution: {integrity: sha512-cdGef/drWFoydD1JsMzuFf8100nZl+GT+yacc2bEced5f9Rjk4z+WtFUTBu9PhOi9j/jfmBPu0mMEY4wIdAF8A==}
    engines: {node: '>= 0.6.0'}

  prompts@2.4.2:
    resolution: {integrity: sha512-NxNv/kLguCA7p3jE8oL2aEBsrJWgAakBpgmgK6lpPWV+WuOmY6r2/zbAVnP+T8bQlA0nzHXSJSJW0Hq7ylaD2Q==}
    engines: {node: '>= 6'}

  property-information@7.1.0:
    resolution: {integrity: sha512-TwEZ+X+yCJmYfL7TPUOcvBZ4QfoT5YenQiJuX//0th53DE6w0xxLEtfK3iyryQFddXuvkIk51EEgrJQ0WJkOmQ==}

  proxy-addr@2.0.7:
    resolution: {integrity: sha512-llQsMLSUDUPT44jdrU/O37qlnifitDP+ZwrmmZcoSKyLKvtZxpyV0n2/bD/N4tBAAZ/gJEdZU7KMraoK1+XYAg==}
    engines: {node: '>= 0.10'}

  proxy-from-env@1.1.0:
    resolution: {integrity: sha512-D+zkORCbA9f1tdWRK0RaCR3GPv50cMxcrz4X8k5LTSUD1Dkw47mKJEZQNunItRTkWwgtaUSo1RVFRIG9ZXiFYg==}

  psl@1.15.0:
    resolution: {integrity: sha512-JZd3gMVBAVQkSs6HdNZo9Sdo0LNcQeMNP3CozBJb3JYC/QUYZTnKxP+f8oWRX4rHP5EurWxqAHTSwUCjlNKa1w==}

  punycode@2.3.1:
    resolution: {integrity: sha512-vYt7UD1U9Wg6138shLtLOvdAu+8DsC/ilFtEVHcH+wydcSpNE20AfSOduf6MkRFahL5FY7X1oU7nKVZFtfq8Fg==}
    engines: {node: '>=6'}

  pure-rand@6.1.0:
    resolution: {integrity: sha512-bVWawvoZoBYpp6yIoQtQXHZjmz35RSVHnUOTefl8Vcjr8snTPY1wnpSPMWekcFwbxI6gtmT7rSYPFvz71ldiOA==}

  qs@6.14.0:
    resolution: {integrity: sha512-YWWTjgABSKcvs/nWBi9PycY/JiPJqOD4JA6o9Sej2AtvSGarXxKC3OQSk4pAarbdQlKAh5D4FCQkJNkW+GAn3w==}
    engines: {node: '>=0.6'}

  quansync@0.2.10:
    resolution: {integrity: sha512-t41VRkMYbkHyCYmOvx/6URnN80H7k4X0lLdBMGsz+maAwrJQYB1djpV6vHrQIBE0WBSGqhtEHrK9U3DWWH8v7A==}

  querystringify@2.2.0:
    resolution: {integrity: sha512-FIqgj2EUvTa7R50u0rGsyTftzjYmv/a3hO345bZNrqabNqjtgiDMgmo4mkUjd+nzU5oF3dClKqFIPUKybUyqoQ==}

  queue-microtask@1.2.3:
    resolution: {integrity: sha512-NuaNSa6flKT5JaSYQzJok04JzTL1CA6aGhv5rfLW3PgqA+M2ChpZQnAC8h8i4ZFkBS8X5RqkDBHA7r4hej3K9A==}

  range-parser@1.2.1:
    resolution: {integrity: sha512-Hrgsx+orqoygnmhFbKaHE6c296J+HTAQXoxEF6gNupROmmGJRoyzfG3ccAveqCBrwr/2yxQ5BVd/GTl5agOwSg==}
    engines: {node: '>= 0.6'}

  raw-body@3.0.0:
    resolution: {integrity: sha512-RmkhL8CAyCRPXCE28MMH0z2PNWQBNk2Q09ZdxM9IOOXwxwZbN+qbWaatPkdkWIKL2ZVDImrN/pK5HTRz2PcS4g==}
    engines: {node: '>= 0.8'}

  react-is@18.3.1:
    resolution: {integrity: sha512-/LLMVyas0ljjAtoYiPqYiL8VWXzUUdThrmU5+n20DZv+a+ClRoevUzw5JxU+Ieh5/c87ytoTBV9G1FiKfNJdmg==}

  read-yaml-file@1.1.0:
    resolution: {integrity: sha512-VIMnQi/Z4HT2Fxuwg5KrY174U1VdUIASQVWXXyqtNRtxSr9IYkn1rsI6Tb6HsrHCmB7gVpNwX6JxPTHcH6IoTA==}
    engines: {node: '>=6'}

  readable-stream@4.7.0:
    resolution: {integrity: sha512-oIGGmcpTLwPga8Bn6/Z75SVaH1z5dUut2ibSyAMVhmUggWpmDn2dapB0n7f8nwaSiRtepAsfJyfXIO5DCVAODg==}
    engines: {node: ^12.22.0 || ^14.17.0 || >=16.0.0}

  readable-web-to-node-stream@3.0.4:
    resolution: {integrity: sha512-9nX56alTf5bwXQ3ZDipHJhusu9NTQJ/CVPtb/XHAJCXihZeitfJvIRS4GqQ/mfIoOE3IelHMrpayVrosdHBuLw==}
    engines: {node: '>=8'}

  regex-recursion@6.0.2:
    resolution: {integrity: sha512-0YCaSCq2VRIebiaUviZNs0cBz1kg5kVS2UKUfNIx8YVs1cN3AV7NTctO5FOKBA+UT2BPJIWZauYHPqJODG50cg==}

  regex-utilities@2.3.0:
    resolution: {integrity: sha512-8VhliFJAWRaUiVvREIiW2NXXTmHs4vMNnSzuJVhscgmGav3g9VDxLrQndI3dZZVVdp0ZO/5v0xmX516/7M9cng==}

  regex@6.0.1:
    resolution: {integrity: sha512-uorlqlzAKjKQZ5P+kTJr3eeJGSVroLKoHmquUj4zHWuR+hEyNqlXsSKlYYF5F4NI6nl7tWCs0apKJ0lmfsXAPA==}

  require-directory@2.1.1:
    resolution: {integrity: sha512-fGxEI7+wsG9xrvdjsrlmL22OMTTiHRwAMroiEeMgq8gzoLC/PQr7RsRDSTLUg/bZAZtF+TVIkHc6/4RIKrui+Q==}
    engines: {node: '>=0.10.0'}

  require-from-string@2.0.2:
    resolution: {integrity: sha512-Xf0nWe6RseziFMu+Ap9biiUbmplq6S9/p+7w7YXP/JBHhrUDDUhwa+vANyubuqfZWTveU//DYVGsDG7RKL/vEw==}
    engines: {node: '>=0.10.0'}

  requires-port@1.0.0:
    resolution: {integrity: sha512-KigOCHcocU3XODJxsu8i/j8T9tzT4adHiecwORRQ0ZZFcp7ahwXuRU1m+yuO90C5ZUyGeGfocHDI14M3L3yDAQ==}

  resolve-cwd@3.0.0:
    resolution: {integrity: sha512-OrZaX2Mb+rJCpH/6CpSqt9xFVpN++x01XnN2ie9g6P5/3xelLAkXWVADpdz1IHD/KFfEXyE6V0U01OQ3UO2rEg==}
    engines: {node: '>=8'}

  resolve-from@4.0.0:
    resolution: {integrity: sha512-pb/MYmXstAkysRFx8piNI1tGFNQIFA3vkE3Gq4EuA1dF6gHp/+vgZqsCGJapvy8N3Q+4o7FwvquPJcnZ7RYy4g==}
    engines: {node: '>=4'}

  resolve-from@5.0.0:
    resolution: {integrity: sha512-qYg9KP24dD5qka9J47d0aVky0N+b4fTU89LN9iDnjB5waksiC49rvMB0PrUJQGoTmH50XPiqOvAjDfaijGxYZw==}
    engines: {node: '>=8'}

  resolve.exports@2.0.3:
    resolution: {integrity: sha512-OcXjMsGdhL4XnbShKpAcSqPMzQoYkYyhbEaeSko47MjRP9NfEQMhZkXL1DoFlt9LWQn4YttrdnV6X2OiyzBi+A==}
    engines: {node: '>=10'}

  resolve@1.22.10:
    resolution: {integrity: sha512-NPRy+/ncIMeDlTAsuqwKIiferiawhefFJtkNSW0qZJEqMEb+qBt/77B/jGeeek+F0uOeN05CDa6HXbbIgtVX4w==}
    engines: {node: '>= 0.4'}
    hasBin: true

  restore-cursor@5.1.0:
    resolution: {integrity: sha512-oMA2dcrw6u0YfxJQXm342bFKX/E4sG9rbTzO9ptUcR/e8A33cHuvStiYOwH7fszkZlZ1z/ta9AAoPk2F4qIOHA==}
    engines: {node: '>=18'}

  retry-axios@2.6.0:
    resolution: {integrity: sha512-pOLi+Gdll3JekwuFjXO3fTq+L9lzMQGcSq7M5gIjExcl3Gu1hd4XXuf5o3+LuSBsaULQH7DiNbsqPd1chVpQGQ==}
    engines: {node: '>=10.7.0'}
    peerDependencies:
      axios: '*'

  retry@0.13.1:
    resolution: {integrity: sha512-XQBQ3I8W1Cge0Seh+6gjj03LbmRFWuoszgK9ooCpwYIrhhoO80pfq4cUkU5DkknwfOfFteRwlZ56PYOGYyFWdg==}
    engines: {node: '>= 4'}

  reusify@1.1.0:
    resolution: {integrity: sha512-g6QUff04oZpHs0eG5p83rFLhHeV00ug/Yf9nZM6fLeUrPguBTkTQOdpAWWspMh55TZfVQDPaN3NQJfbVRAxdIw==}
    engines: {iojs: '>=1.0.0', node: '>=0.10.0'}

  rfdc@1.4.1:
    resolution: {integrity: sha512-q1b3N5QkRUWUl7iyylaaj3kOpIT0N2i9MqIEQXP73GVsN9cw3fdx8X63cEmWhJGi2PPCF23Ijp7ktmd39rawIA==}

  rollup@4.40.2:
    resolution: {integrity: sha512-tfUOg6DTP4rhQ3VjOO6B4wyrJnGOX85requAXvqYTHsOgb2TFJdZ3aWpT8W2kPoypSGP7dZUyzxJ9ee4buM5Fg==}
    engines: {node: '>=18.0.0', npm: '>=8.0.0'}
    hasBin: true

  router@2.2.0:
    resolution: {integrity: sha512-nLTrUKm2UyiL7rlhapu/Zl45FwNgkZGaCpZbIHajDYgwlJCOzLSk+cIPAnsEqV955GjILJnKbdQC1nVPz+gAYQ==}
    engines: {node: '>= 18'}

  run-parallel@1.2.0:
    resolution: {integrity: sha512-5l4VyZR86LZ/lDxZTR6jqL8AFE2S0IFLMP26AbjsLVADxHdhB/c0GUsH+y39UfCi3dzz8OlQuPmnaJOMoDHQBA==}

  safe-buffer@5.2.1:
    resolution: {integrity: sha512-rp3So07KcdmmKbGvgaNxQSJr7bGVSVk5S9Eq1F+ppbRo70+YeaDxkw5Dd8NPN+GD6bjnYm2VuPuCXmpuYvmCXQ==}

  safer-buffer@2.1.2:
    resolution: {integrity: sha512-YZo3K82SD7Riyi0E1EQPojLz7kpepnSQI9IyPbHHg1XXXevb5dJI7tpyN2ADxGcQbHG7vcyRHk0cbwqcQriUtg==}

  search-insights@2.17.3:
    resolution: {integrity: sha512-RQPdCYTa8A68uM2jwxoY842xDhvx3E5LFL1LxvxCNMev4o5mLuokczhzjAgGwUZBAmOKZknArSxLKmXtIi2AxQ==}

  semver@6.3.1:
    resolution: {integrity: sha512-BR7VvDCVHO+q2xBEWskxS6DJE1qRnb7DxzUrogb71CWoSficBxYsiAGd+Kl0mmq/MprG9yArRkyrQxTO6XjMzA==}
    hasBin: true

  semver@7.7.1:
    resolution: {integrity: sha512-hlq8tAfn0m/61p4BVRcPzIGr6LKiMwo4VM6dGi6pt4qcRkmNzTcWq6eCEjEh+qXjkMDvPlOFFSGwQjoEa6gyMA==}
    engines: {node: '>=10'}
    hasBin: true

  semver@7.7.2:
    resolution: {integrity: sha512-RF0Fw+rO5AMf9MAyaRXI4AV0Ulj5lMHqVxxdSgiVbixSCXoEmmX/jk0CuJw4+3SqroYO9VoUh+HcuJivvtJemA==}
    engines: {node: '>=10'}
    hasBin: true

  send@1.2.0:
    resolution: {integrity: sha512-uaW0WwXKpL9blXE2o0bRhoL2EGXIrZxQ2ZQ4mgcfoBxdFmQold+qWsD2jLrfZ0trjKL6vOw0j//eAwcALFjKSw==}
    engines: {node: '>= 18'}

  serve-static@2.2.0:
    resolution: {integrity: sha512-61g9pCh0Vnh7IutZjtLGGpTA355+OPn2TyDv/6ivP2h/AdAVX9azsoxmg2/M6nZeQZNYBEwIcsne1mJd9oQItQ==}
    engines: {node: '>= 18'}

  setprototypeof@1.2.0:
    resolution: {integrity: sha512-E5LDX7Wrp85Kil5bhZv46j8jOeboKq5JMmYM3gVGdGH8xFpPWXUMsNrlODCrkoxMEeNi/XZIwuRvY4XNwYMJpw==}

  shebang-command@2.0.0:
    resolution: {integrity: sha512-kHxr2zZpYtdmrN1qDjrrX/Z1rR1kG8Dx+gkpK1G4eXmvXswmcE1hTWBWYUzlraYw1/yZp6YuDY77YtvbN0dmDA==}
    engines: {node: '>=8'}

  shebang-regex@3.0.0:
    resolution: {integrity: sha512-7++dFhtcx3353uBaq8DDR4NuxBetBzC7ZQOhmTQInHEd6bSrXdiEyzCvG07Z44UYdLShWUyXt5M/yhz8ekcb1A==}
    engines: {node: '>=8'}

  shiki@2.5.0:
    resolution: {integrity: sha512-mI//trrsaiCIPsja5CNfsyNOqgAZUb6VpJA+340toL42UpzQlXpwRV9nch69X6gaUxrr9kaOOa6e3y3uAkGFxQ==}

  side-channel-list@1.0.0:
    resolution: {integrity: sha512-FCLHtRD/gnpCiCHEiJLOwdmFP+wzCmDEkc9y7NsYxeF4u7Btsn1ZuwgwJGxImImHicJArLP4R0yX4c2KCrMrTA==}
    engines: {node: '>= 0.4'}

  side-channel-map@1.0.1:
    resolution: {integrity: sha512-VCjCNfgMsby3tTdo02nbjtM/ewra6jPHmpThenkTYh8pG9ucZ/1P8So4u4FGBek/BjpOVsDCMoLA/iuBKIFXRA==}
    engines: {node: '>= 0.4'}

  side-channel-weakmap@1.0.2:
    resolution: {integrity: sha512-WPS/HvHQTYnHisLo9McqBHOJk2FkHO/tlpvldyrnem4aeQp4hai3gythswg6p01oSoTl58rcpiFAjF2br2Ak2A==}
    engines: {node: '>= 0.4'}

  side-channel@1.1.0:
    resolution: {integrity: sha512-ZX99e6tRweoUXqR+VBrslhda51Nh5MTQwou5tnUDgbtyM0dBgmhEDtWGP/xbKn6hqfPRHujUNwz5fy/wbbhnpw==}
    engines: {node: '>= 0.4'}

  signal-exit@3.0.7:
    resolution: {integrity: sha512-wnD2ZE+l+SPC/uoS0vXeE9L1+0wuaMqKlfz9AMUo38JsyLSBWSFcHR1Rri62LZc12vLr1gb3jl7iwQhgwpAbGQ==}

  signal-exit@4.1.0:
    resolution: {integrity: sha512-bzyZ1e88w9O1iNJbKnOlvYTrWPDl46O1bG0D3XInv+9tkPrxrN8jUUTiFlDkkmKWgn1M6CfIA13SuGqOa9Korw==}
    engines: {node: '>=14'}

  simple-wcswidth@1.0.1:
    resolution: {integrity: sha512-xMO/8eNREtaROt7tJvWJqHBDTMFN4eiQ5I4JRMuilwfnFcV5W9u7RUkueNkdw0jPqGMX36iCywelS5yilTuOxg==}

  sisteransi@1.0.5:
    resolution: {integrity: sha512-bLGGlR1QxBcynn2d5YmDX4MGjlZvy2MRBDRNHLJ8VI6l6+9FUiyTFNJ0IveOSP0bcXgVDPRcfGqA0pjaqUpfVg==}

  slash@3.0.0:
    resolution: {integrity: sha512-g9Q1haeby36OSStwb4ntCGGGaKsaVSjQ68fBxoQcutl5fS1vuY18H3wSt3jFyFtrkx+Kz0V1G85A4MyAdDMi2Q==}
    engines: {node: '>=8'}

  slice-ansi@4.0.0:
    resolution: {integrity: sha512-qMCMfhY040cVHT43K9BFygqYbUPFZKHOg7K73mtTWJRb8pyP3fzf4Ixd5SzdEJQ6MRUg/WBnOLxghZtKKurENQ==}
    engines: {node: '>=10'}

  source-map-js@1.2.1:
    resolution: {integrity: sha512-UXWMKhLOwVKb728IUtQPXxfYU+usdybtUrK/8uGE8CQMvrhOpwvzDBwj0QhSL7MQc7vIsISBG8VQ8+IDQxpfQA==}
    engines: {node: '>=0.10.0'}

  source-map-support@0.5.13:
    resolution: {integrity: sha512-SHSKFHadjVA5oR4PPqhtAVdcBWwRYVd6g6cAXnIbRiIwc2EhPrTuKUBdSLvlEKyIP3GCf89fltvcZiP9MMFA1w==}

  source-map@0.6.1:
    resolution: {integrity: sha512-UjgapumWlbMhkBgzT7Ykc5YXUT46F0iKu8SGXq0bcwP5dz/h0Plj6enJqjz1Zbq2l5WaqYnrVbwWOWMyF3F47g==}
    engines: {node: '>=0.10.0'}

<<<<<<< HEAD
  spawndamnit@3.0.1:
    resolution: {integrity: sha512-MmnduQUuHCoFckZoWnXsTg7JaiLBJrKFj9UI2MbRPGaJeVpsLcVBu6P/IGZovziM/YBsellCmsprgNA+w0CzVg==}
=======
  space-separated-tokens@2.0.2:
    resolution: {integrity: sha512-PEGlAwrG8yXGXRjW32fGbg66JAlOAwbObuqVoJpv/mRgoWDQfgH1wDPvtzWyUSNAXBGSk8h755YDbbcEy3SH2Q==}

  speakingurl@14.0.1:
    resolution: {integrity: sha512-1POYv7uv2gXoyGFpBCmpDVSNV74IfsWlDW216UPjbWufNf+bSU6GdbDsxdcxtfwb4xlI3yxzOTKClUosxARYrQ==}
    engines: {node: '>=0.10.0'}
>>>>>>> 2219d4d4

  sprintf-js@1.0.3:
    resolution: {integrity: sha512-D9cPgkvLlV3t3IzL0D0YLvGA9Ahk4PcvVwUbN0dSGr1aP0Nrt4AEnTUbuGvquEC0mA64Gqt1fzirlRs5ibXx8g==}

  stack-utils@2.0.6:
    resolution: {integrity: sha512-XlkWvfIm6RmsWtNJx+uqtKLS8eqFbxUg0ZzLXqY0caEy9l7hruX8IpiDnjsLavoBgqCCR71TqWO8MaXYheJ3RQ==}
    engines: {node: '>=10'}

  statuses@2.0.1:
    resolution: {integrity: sha512-RwNA9Z/7PrK06rYLIzFMlaF+l73iwpzsqRIFgbMLbTcLD6cOao82TaWefPXQvB2fOC4AjuYSEndS7N/mTCbkdQ==}
    engines: {node: '>= 0.8'}

  stdin-discarder@0.2.2:
    resolution: {integrity: sha512-UhDfHmA92YAlNnCfhmq0VeNL5bDbiZGg7sZ2IvPsXubGkiNa9EC+tUTsjBRsYUAz87btI6/1wf4XoVvQ3uRnmQ==}
    engines: {node: '>=18'}

  string-length@4.0.2:
    resolution: {integrity: sha512-+l6rNN5fYHNhZZy41RXsYptCjA2Igmq4EG7kZAYFQI1E1VTXarr6ZPXBg6eq7Y6eK4FEhY6AJlyuFIb/v/S0VQ==}
    engines: {node: '>=10'}

  string-width@4.2.3:
    resolution: {integrity: sha512-wKyQRQpjJ0sIp62ErSZdGsjMJWsap5oRNihHhu6G7JVO/9jIB6UyevL+tXuOqrng8j/cxKTWyWUwvSTriiZz/g==}
    engines: {node: '>=8'}

  string-width@7.2.0:
    resolution: {integrity: sha512-tsaTIkKW9b4N+AEj+SVA+WhJzV7/zMhcSu78mLKWSk7cXMOSHsBKFWUs0fWwq8QyK3MgJBQRX6Gbi4kYbdvGkQ==}
    engines: {node: '>=18'}

  string_decoder@1.3.0:
    resolution: {integrity: sha512-hkRX8U1WjJFd8LsDJ2yQ/wWWxaopEsABU1XfkM8A+j0+85JAGppt16cr1Whg6KIbb4okU6Mql6BOj+uup/wKeA==}

  stringify-entities@4.0.4:
    resolution: {integrity: sha512-IwfBptatlO+QCJUo19AqvrPNqlVMpW9YEL2LIVY+Rpv2qsjCGxaDLNRgeGsQWJhfItebuJhsGSLjaBbNSQ+ieg==}

  strip-ansi@6.0.1:
    resolution: {integrity: sha512-Y38VPSHcqkFrCpFnQ9vuSXmquuv5oXOKpGeT6aGrr3o3Gc9AlVa6JBfUSOCnbxGGZF+/0ooI7KrPuUSztUdU5A==}
    engines: {node: '>=8'}

  strip-ansi@7.1.0:
    resolution: {integrity: sha512-iq6eVVI64nQQTRYq2KtEg2d2uU7LElhTJwsH4YzIHZshxlgZms/wIc4VoDQTlG/IvVIrBKG06CrZnp0qv7hkcQ==}
    engines: {node: '>=12'}

  strip-bom@3.0.0:
    resolution: {integrity: sha512-vavAMRXOgBVNF6nyEEmL3DBK19iRpDcoIwW+swQ+CbGiu7lju6t+JklA1MHweoWtadgt4ISVUsXLyDq34ddcwA==}
    engines: {node: '>=4'}

  strip-bom@4.0.0:
    resolution: {integrity: sha512-3xurFv5tEgii33Zi8Jtp55wEIILR9eh34FAW00PZf+JnSsTmV/ioewSgQl97JHvgjoRGwPShsWm+IdrxB35d0w==}
    engines: {node: '>=8'}

  strip-final-newline@2.0.0:
    resolution: {integrity: sha512-BrpvfNAE3dcvq7ll3xVumzjKjZQ5tI1sEUIKr3Uoks0XUl45St3FlatVqef9prk4jRDzhW6WZg+3bk93y6pLjA==}
    engines: {node: '>=6'}

  strip-json-comments@3.1.1:
    resolution: {integrity: sha512-6fPc+R4ihwqP6N/aIv2f1gMH8lOVtWQHoqC4yK6oSDVVocumAsfCqjkXnqiYMhmMwS/mEHLp7Vehlt3ql6lEig==}
    engines: {node: '>=8'}

  strnum@1.1.2:
    resolution: {integrity: sha512-vrN+B7DBIoTTZjnPNewwhx6cBA/H+IS7rfW68n7XxC1y7uoiGQBxaKzqucGUgavX15dJgiGztLJ8vxuEzwqBdA==}

  strtok3@6.3.0:
    resolution: {integrity: sha512-fZtbhtvI9I48xDSywd/somNqgUHl2L2cstmXCCif0itOf96jeW18MBSyrLuNicYQVkvpOxkZtkzujiTJ9LW5Jw==}
    engines: {node: '>=10'}

  superjson@2.2.2:
    resolution: {integrity: sha512-5JRxVqC8I8NuOUjzBbvVJAKNM8qoVuH0O77h4WInc/qC2q5IreqKxYwgkga3PfA22OayK2ikceb/B26dztPl+Q==}
    engines: {node: '>=16'}

  supports-color@7.2.0:
    resolution: {integrity: sha512-qpCAvRl9stuOHveKsn7HncJRvv501qIacKzQlO/+Lwxc9+0q2wLyv4Dfvt80/DPn2pqOBsJdDiogXGR9+OvwRw==}
    engines: {node: '>=8'}

  supports-color@8.1.1:
    resolution: {integrity: sha512-MpUEN2OodtUzxvKQl72cUF7RQ5EiHsGvSsVG0ia9c5RbWGL2CI4C7EpPS8UTBIplnlzZiNuV56w+FuNxy3ty2Q==}
    engines: {node: '>=10'}

  supports-preserve-symlinks-flag@1.0.0:
    resolution: {integrity: sha512-ot0WnXS9fgdkgIcePe6RHNk1WA8+muPa6cSjeR3V8K27q9BB1rTE3R1p7Hv0z1ZyAc8s6Vvv8DIyWf681MAt0w==}
    engines: {node: '>= 0.4'}

  tabbable@6.2.0:
    resolution: {integrity: sha512-Cat63mxsVJlzYvN51JmVXIgNoUokrIaT2zLclCXjRd8boZ0004U4KCs/sToJ75C6sdlByWxpYnb5Boif1VSFew==}

  table@6.9.0:
    resolution: {integrity: sha512-9kY+CygyYM6j02t5YFHbNz2FN5QmYGv9zAjVp4lCDjlCw7amdckXlEt/bjMhUIfj4ThGRE4gCUH5+yGnNuPo5A==}
    engines: {node: '>=10.0.0'}

  term-size@2.2.1:
    resolution: {integrity: sha512-wK0Ri4fOGjv/XPy8SBHZChl8CM7uMc5VML7SqiQ0zG7+J5Vr+RMQDoHa2CNT6KHUnTGIXH34UDMkPzAUyapBZg==}
    engines: {node: '>=8'}

  test-exclude@6.0.0:
    resolution: {integrity: sha512-cAGWPIyOHU6zlmg88jwm7VRyXnMN7iV68OGAbYDk/Mh/xC/pzVPlQtY6ngoIH/5/tciuhGfvESU8GrHrcxD56w==}
    engines: {node: '>=8'}

  tmp@0.0.33:
    resolution: {integrity: sha512-jRCJlojKnZ3addtTOjdIqoRuPEKBvNXcGYqzO6zWZX8KfKEpnGY5jfggJQ3EjKuu8D4bJRr0y+cYJFmYbImXGw==}
    engines: {node: '>=0.6.0'}

  tmpl@1.0.5:
    resolution: {integrity: sha512-3f0uOEAQwIqGuWW2MVzYg8fV/QNnc/IpuJNG837rLuczAaLVHslWHZQj4IGiEl5Hs3kkbhwL9Ab7Hrsmuj+Smw==}

  to-regex-range@5.0.1:
    resolution: {integrity: sha512-65P7iz6X5yEr1cwcgvQxbbIw7Uk3gOy5dIdtZ4rDveLqhrdJP+Li/Hx6tyK0NEb+2GCyneCMJiGqrADCSNk8sQ==}
    engines: {node: '>=8.0'}

  toidentifier@1.0.1:
    resolution: {integrity: sha512-o5sSPKEkg/DIQNmH43V0/uerLrpzVedkUh8tGNvaeXpfpuwjKenlSox/2O/BTlZUtEe+JG7s5YhEz608PlAHRA==}
    engines: {node: '>=0.6'}

  token-types@4.2.1:
    resolution: {integrity: sha512-6udB24Q737UD/SDsKAHI9FCRP7Bqc9D/MQUV02ORQg5iskjtLJlZJNdN4kKtcdtwCeWIwIHDGaUsTsCCAa8sFQ==}
    engines: {node: '>=10'}

  tough-cookie@4.1.4:
    resolution: {integrity: sha512-Loo5UUvLD9ScZ6jh8beX1T6sO1w2/MpCRpEP7V280GKMVUQ0Jzar2U3UJPsrdbziLEMMhu3Ujnq//rhiFuIeag==}
    engines: {node: '>=6'}

  tr46@0.0.3:
    resolution: {integrity: sha512-N3WMsuqV66lT30CrXNbEjx4GEwlow3v6rr4mCcv6prnfwhS01rkgyFdjPNBYd9br7LpXV1+Emh01fHnq2Gdgrw==}

  trim-lines@3.0.1:
    resolution: {integrity: sha512-kRj8B+YHZCc9kQYdWfJB2/oUl9rA99qbowYYBtr4ui4mZyAQ2JpvVBd/6U2YloATfqBhBTSMhTpgBHtU0Mf3Rg==}

  ts-api-utils@2.1.0:
    resolution: {integrity: sha512-CUgTZL1irw8u29bzrOD/nH85jqyc74D6SshFgujOIA7osm2Rz7dYH77agkx7H4FBNxDq7Cjf+IjaX/8zwFW+ZQ==}
    engines: {node: '>=18.12'}
    peerDependencies:
      typescript: '>=4.8.4'

  tslib@2.8.1:
    resolution: {integrity: sha512-oJFu94HQb+KVduSUQL7wnpmqnfmLsOA/nAh6b6EH0wCEoK0/mPeXU6c3wKDV83MkOuHPRHtSXKKU99IBazS/2w==}

  type-check@0.4.0:
    resolution: {integrity: sha512-XleUoc9uwGXqjWwXaUTZAmzMcFZ5858QA2vvx1Ur5xIcixXIP+8LnFDgRplU30us6teqdlskFfu+ae4K79Ooew==}
    engines: {node: '>= 0.8.0'}

  type-detect@4.0.8:
    resolution: {integrity: sha512-0fr/mIH1dlO+x7TlcMy+bIDqKPsw/70tVyeHW787goQjhmqaZe10uwLujubK9q9Lg6Fiho1KUKDYz0Z7k7g5/g==}
    engines: {node: '>=4'}

  type-fest@0.21.3:
    resolution: {integrity: sha512-t0rzBq87m3fVcduHDUFhKmyyX+9eo6WQjZvf51Ea/M0Q7+T374Jp1aUiyUl0GKxp8M/OETVHSDvmkyPgvX+X2w==}
    engines: {node: '>=10'}

  type-fest@4.40.0:
    resolution: {integrity: sha512-ABHZ2/tS2JkvH1PEjxFDTUWC8dB5OsIGZP4IFLhR293GqT5Y5qB1WwL2kMPYhQW9DVgVD8Hd7I8gjwPIf5GFkw==}
    engines: {node: '>=16'}

  type-is@2.0.1:
    resolution: {integrity: sha512-OZs6gsjF4vMp32qrCbiVSkrFmXtG/AZhY3t0iAMrMBiAZyV9oALtXO8hsrHbMXF9x6L3grlFuwW2oAz7cav+Gw==}
    engines: {node: '>= 0.6'}

  typescript@5.8.3:
    resolution: {integrity: sha512-p1diW6TqL9L07nNxvRMM7hMMw4c5XOo/1ibL4aAIGmSAt9slTE1Xgw5KWuof2uTOvCg9BY7ZRi+GaF+7sfgPeQ==}
    engines: {node: '>=14.17'}
    hasBin: true

  undici-types@5.26.5:
    resolution: {integrity: sha512-JlCMO+ehdEIKqlFxk6IfVoAUVmgz7cU7zD/h9XZ0qzeosSHmUJVOzSQvvYSYWXkFXC+IfLKSIffhv0sVZup6pA==}

  undici-types@6.21.0:
    resolution: {integrity: sha512-iwDZqg0QAGrg9Rav5H4n0M64c3mkR59cJ6wQp+7C4nI0gsmExaedaYLNO44eT4AtBBwjbTiGPMlt2Md0T9H9JQ==}

<<<<<<< HEAD
  universalify@0.1.2:
    resolution: {integrity: sha512-rBJeI5CXAlmy1pV+617WB9J63U6XcazHHF2f2dbJix4XzpUF0RS3Zbj0FGIOCAva5P/d/GBOYaACQ1w+0azUkg==}
    engines: {node: '>= 4.0.0'}
=======
  unist-util-is@6.0.0:
    resolution: {integrity: sha512-2qCTHimwdxLfz+YzdGfkqNlH0tLi9xjTnHddPmJwtIG9MGsdbutfTc4P+haPD7l7Cjxf/WZj+we5qfVPvvxfYw==}

  unist-util-position@5.0.0:
    resolution: {integrity: sha512-fucsC7HjXvkB5R3kTCO7kUjRdrS0BJt3M/FPxmHMBOm8JQi2BsHAHFsy27E0EolP8rp0NzXsJ+jNPyDWvOJZPA==}

  unist-util-stringify-position@4.0.0:
    resolution: {integrity: sha512-0ASV06AAoKCDkS2+xw5RXJywruurpbC4JZSm7nr7MOt1ojAzvyyaO+UxZf18j8FCF6kmzCZKcAgN/yu2gm2XgQ==}

  unist-util-visit-parents@6.0.1:
    resolution: {integrity: sha512-L/PqWzfTP9lzzEa6CKs0k2nARxTdZduw3zyh8d2NVBnsyvHjSX4TWse388YrrQKbvI8w20fGjGlhgT96WwKykw==}

  unist-util-visit@5.0.0:
    resolution: {integrity: sha512-MR04uvD+07cwl/yhVuVWAtw+3GOR/knlL55Nd/wAdblk27GCVt3lqpTivy/tkJcZoNPzTwS1Y+KMojlLDhoTzg==}
>>>>>>> 2219d4d4

  universalify@0.2.0:
    resolution: {integrity: sha512-CJ1QgKmNg3CwvAv/kOFmtnEN05f0D/cn9QntgNOQlQF9dgvVTHj3t+8JPdjqawCHk7V/KA+fbUqzZ9XWhcqPUg==}
    engines: {node: '>= 4.0.0'}

  unpipe@1.0.0:
    resolution: {integrity: sha512-pjy2bYhSsufwWlKwPc+l3cN7+wuJlK6uz0YdJEOlQDbl6jo/YlPi4mb8agUkVC8BF7V8NuzeyPNqRksA3hztKQ==}
    engines: {node: '>= 0.8'}

  update-browserslist-db@1.1.3:
    resolution: {integrity: sha512-UxhIZQ+QInVdunkDAaiazvvT/+fXL5Osr0JZlJulepYu6Jd7qJtDZjlur0emRlT71EN3ScPoE7gvsuIKKNavKw==}
    hasBin: true
    peerDependencies:
      browserslist: '>= 4.21.0'

  uri-js@4.4.1:
    resolution: {integrity: sha512-7rKUyy33Q1yc98pQ1DAmLtwX109F7TIfWlW1Ydo8Wl1ii1SeHieeh0HHfPeL2fMXK6z0s8ecKs9frCuLJvndBg==}

  url-parse@1.5.10:
    resolution: {integrity: sha512-WypcfiRhfeUP9vvF0j6rw0J3hrWrw6iZv3+22h6iRMJ/8z1Tj6XfLP4DsUix5MhMPnXpiHDoKyoZ/bdCkwBCiQ==}

  uuid@10.0.0:
    resolution: {integrity: sha512-8XkAphELsDnEGrDxUOHB3RGvXz6TeuYSGEZBOjtTtPm2lwhGBjLgOzLHB63IUWfBpNucQjND6d3AOudO+H3RWQ==}
    hasBin: true

  uuid@9.0.1:
    resolution: {integrity: sha512-b+1eJOlsR9K8HJpow9Ok3fiWOWSIcIzXodvv0rQjVoOVNpWMpxf1wZNpt4y9h10odCNrqnYp1OBzRktckBe3sA==}
    hasBin: true

  v8-to-istanbul@9.3.0:
    resolution: {integrity: sha512-kiGUalWN+rgBJ/1OHZsBtU4rXZOfj/7rKQxULKlIzwzQSvMJUUNgPwJEEh7gU6xEVxC0ahoOBvN2YI8GH6FNgA==}
    engines: {node: '>=10.12.0'}

  vary@1.1.2:
    resolution: {integrity: sha512-BNGbWLfd0eUPabhkXUVm0j8uuvREyTh5ovRa/dyow/BqAbZJyC+5fU+IzQOzmAKzYqYRAISoRhdQr3eIZ/PXqg==}
    engines: {node: '>= 0.8'}

  vfile-message@4.0.2:
    resolution: {integrity: sha512-jRDZ1IMLttGj41KcZvlrYAaI3CfqpLpfpf+Mfig13viT6NKvRzWZ+lXz0Y5D60w6uJIBAOGq9mSHf0gktF0duw==}

  vfile@6.0.3:
    resolution: {integrity: sha512-KzIbH/9tXat2u30jf+smMwFCsno4wHVdNmzFyL+T/L3UGqqk6JKfVqOFOZEpZSHADH1k40ab6NUIXZq422ov3Q==}

  vite@5.4.19:
    resolution: {integrity: sha512-qO3aKv3HoQC8QKiNSTuUM1l9o/XX3+c+VTgLHbJWHZGeTPVAg2XwazI9UWzoxjIJCGCV2zU60uqMzjeLZuULqA==}
    engines: {node: ^18.0.0 || >=20.0.0}
    hasBin: true
    peerDependencies:
      '@types/node': ^18.0.0 || >=20.0.0
      less: '*'
      lightningcss: ^1.21.0
      sass: '*'
      sass-embedded: '*'
      stylus: '*'
      sugarss: '*'
      terser: ^5.4.0
    peerDependenciesMeta:
      '@types/node':
        optional: true
      less:
        optional: true
      lightningcss:
        optional: true
      sass:
        optional: true
      sass-embedded:
        optional: true
      stylus:
        optional: true
      sugarss:
        optional: true
      terser:
        optional: true

  vitepress@1.6.3:
    resolution: {integrity: sha512-fCkfdOk8yRZT8GD9BFqusW3+GggWYZ/rYncOfmgcDtP3ualNHCAg+Robxp2/6xfH1WwPHtGpPwv7mbA3qomtBw==}
    hasBin: true
    peerDependencies:
      markdown-it-mathjax3: ^4
      postcss: ^8
    peerDependenciesMeta:
      markdown-it-mathjax3:
        optional: true
      postcss:
        optional: true

  vue@3.5.13:
    resolution: {integrity: sha512-wmeiSMxkZCSc+PM2w2VRsOYAZC8GdipNFRTsLSfodVqI9mbejKeXEGr8SckuLnrQPGe3oJN5c3K0vpoU9q/wCQ==}
    peerDependencies:
      typescript: '*'
    peerDependenciesMeta:
      typescript:
        optional: true

  walker@1.0.8:
    resolution: {integrity: sha512-ts/8E8l5b7kY0vlWLewOkDXMmPdLcVV4GmOQLyxuSswIJsweeFZtAsMF7k1Nszz+TYBQrlYRmzOnr398y1JemQ==}

  web-streams-polyfill@4.0.0-beta.3:
    resolution: {integrity: sha512-QW95TCTaHmsYfHDybGMwO5IJIM93I/6vTRk+daHTWFPhwh+C8Cg7j7XyKrwrj8Ib6vYXe0ocYNrmzY4xAAN6ug==}
    engines: {node: '>= 14'}

  webidl-conversions@3.0.1:
    resolution: {integrity: sha512-2JAn3z8AR6rjK8Sm8orRC0h/bcl/DqL7tRPdGZ4I1CjdF+EaMLmYxBHyXuKL849eucPFhvBoxMsflfOb8kxaeQ==}

  whatwg-url@5.0.0:
    resolution: {integrity: sha512-saE57nupxk6v3HY35+jzBwYa0rKSy0XR8JSxZPwgLr7ys0IBzhGviA1/TUGJLmSVqs8pb9AnvICXEuOHLprYTw==}

  which@2.0.2:
    resolution: {integrity: sha512-BLI3Tl1TW3Pvl70l3yq3Y64i+awpwXqsGBYWkkqMtnbXgrMD+yj7rhW0kuEDxzJaYXGjEW5ogapKNMEKNMjibA==}
    engines: {node: '>= 8'}
    hasBin: true

  widest-line@5.0.0:
    resolution: {integrity: sha512-c9bZp7b5YtRj2wOe6dlj32MK+Bx/M/d+9VB2SHM1OtsUHR0aV0tdP6DWh/iMt0kWi1t5g1Iudu6hQRNd1A4PVA==}
    engines: {node: '>=18'}

  word-wrap@1.2.5:
    resolution: {integrity: sha512-BN22B5eaMMI9UMtjrGd5g5eCYPpCPDUy0FJXbYsaT5zYxjFOckS53SQDE3pWkVoWpHXVb3BrYcEN4Twa55B5cA==}
    engines: {node: '>=0.10.0'}

  wrap-ansi@7.0.0:
    resolution: {integrity: sha512-YVGIj2kamLSTxw6NsZjoBxfSwsn0ycdesmc4p+Q21c5zPuZ1pl+NfxVdxPtdHvmNVOQ6XSYG4AUtyt/Fi7D16Q==}
    engines: {node: '>=10'}

  wrap-ansi@9.0.0:
    resolution: {integrity: sha512-G8ura3S+3Z2G+mkgNRq8dqaFZAuxfsxpBB8OCTGRTCtp+l/v9nbFNmCUP1BZMts3G1142MsZfn6eeUKrr4PD1Q==}
    engines: {node: '>=18'}

  wrappy@1.0.2:
    resolution: {integrity: sha512-l4Sp/DRseor9wL6EvV2+TuQn63dMkPjZ/sp9XkghTEbV9KlPS1xUsZ3u7/IQO4wxtcFB4bgpQPRcR3QCvezPcQ==}

  write-file-atomic@4.0.2:
    resolution: {integrity: sha512-7KxauUdBmSdWnmpaGFg+ppNjKF8uNLry8LyzjauQDOVONfFLNKrKvQOxZ/VuTIcS/gge/YNahf5RIIQWTSarlg==}
    engines: {node: ^12.13.0 || ^14.15.0 || >=16.0.0}

  ws@8.18.2:
    resolution: {integrity: sha512-DMricUmwGZUVr++AEAe2uiVM7UoO9MAVZMDu05UQOaUII0lp+zOzLLU4Xqh/JvTqklB1T4uELaaPBKyjE1r4fQ==}
    engines: {node: '>=10.0.0'}
    peerDependencies:
      bufferutil: ^4.0.1
      utf-8-validate: '>=5.0.2'
    peerDependenciesMeta:
      bufferutil:
        optional: true
      utf-8-validate:
        optional: true

  y18n@5.0.8:
    resolution: {integrity: sha512-0pfFzegeDWJHJIAmTLRP2DwHjdF5s7jo9tuztdQxAhINCdvS+3nGINqPd00AphqJR/0LhANUS6/+7SCb98YOfA==}
    engines: {node: '>=10'}

  yallist@3.1.1:
    resolution: {integrity: sha512-a4UGQaWPH59mOXUYnAG2ewncQS4i4F43Tv3JoAM+s2VDAmS9NsK8GpDMLrCHPksFT7h3K6TOoUNn2pb7RoXx4g==}

  yaml@2.7.1:
    resolution: {integrity: sha512-10ULxpnOCQXxJvBgxsn9ptjq6uviG/htZKk9veJGhlqn3w/DxQ631zFF+nlQXLwmImeS5amR2dl2U8sg6U9jsQ==}
    engines: {node: '>= 14'}
    hasBin: true

  yargs-parser@21.1.1:
    resolution: {integrity: sha512-tVpsJW7DdjecAiFpbIB1e3qxIQsE6NoPc5/eTdrbbIC4h0LVsWhnoa3g+m2HclBIujHzsxZ4VJVA+GUuc2/LBw==}
    engines: {node: '>=12'}

  yargs@17.7.2:
    resolution: {integrity: sha512-7dSzzRQ++CKnNI/krKnYRV7JKKPUXMEh61soaHKg9mrWEhzFWhFnxPxGl+69cD1Ou63C13NUPCnmIcrvqCuM6w==}
    engines: {node: '>=12'}

  yocto-queue@0.1.0:
    resolution: {integrity: sha512-rVksvsnNCdJ/ohGc6xgPwyN8eheCxsiLM8mxuE/t/mOVqJewPuO1miLpTHQiRgTKCLexL4MeAFVagts7HmNZ2Q==}
    engines: {node: '>=10'}

  zod-to-json-schema@3.24.5:
    resolution: {integrity: sha512-/AuWwMP+YqiPbsJx5D6TfgRTc4kTLjsh5SOcd4bLsfUg2RcEXrFMJl1DGgdHy2aCfsIA/cr/1JM0xcB2GZji8g==}
    peerDependencies:
      zod: ^3.24.1

  zod@3.24.4:
    resolution: {integrity: sha512-OdqJE9UDRPwWsrHjLN2F8bPxvwJBK22EHLWtanu0LSYr5YqzsaaW3RMgmjwr8Rypg5k+meEJdSPXJZXE/yqOMg==}

  zwitch@2.0.4:
    resolution: {integrity: sha512-bXE4cR/kVZhKZX/RjPEflHaKVhUVl85noU3v6b8apfQEc1x4A+zBxjZ4lN8LqGd6WZ3dl98pY4o717VFmoPp+A==}

snapshots:

  '@algolia/autocomplete-core@1.17.7(@algolia/client-search@5.25.0)(algoliasearch@5.25.0)(search-insights@2.17.3)':
    dependencies:
      '@algolia/autocomplete-plugin-algolia-insights': 1.17.7(@algolia/client-search@5.25.0)(algoliasearch@5.25.0)(search-insights@2.17.3)
      '@algolia/autocomplete-shared': 1.17.7(@algolia/client-search@5.25.0)(algoliasearch@5.25.0)
    transitivePeerDependencies:
      - '@algolia/client-search'
      - algoliasearch
      - search-insights

  '@algolia/autocomplete-plugin-algolia-insights@1.17.7(@algolia/client-search@5.25.0)(algoliasearch@5.25.0)(search-insights@2.17.3)':
    dependencies:
      '@algolia/autocomplete-shared': 1.17.7(@algolia/client-search@5.25.0)(algoliasearch@5.25.0)
      search-insights: 2.17.3
    transitivePeerDependencies:
      - '@algolia/client-search'
      - algoliasearch

  '@algolia/autocomplete-preset-algolia@1.17.7(@algolia/client-search@5.25.0)(algoliasearch@5.25.0)':
    dependencies:
      '@algolia/autocomplete-shared': 1.17.7(@algolia/client-search@5.25.0)(algoliasearch@5.25.0)
      '@algolia/client-search': 5.25.0
      algoliasearch: 5.25.0

  '@algolia/autocomplete-shared@1.17.7(@algolia/client-search@5.25.0)(algoliasearch@5.25.0)':
    dependencies:
      '@algolia/client-search': 5.25.0
      algoliasearch: 5.25.0

  '@algolia/client-abtesting@5.25.0':
    dependencies:
      '@algolia/client-common': 5.25.0
      '@algolia/requester-browser-xhr': 5.25.0
      '@algolia/requester-fetch': 5.25.0
      '@algolia/requester-node-http': 5.25.0

  '@algolia/client-analytics@5.25.0':
    dependencies:
      '@algolia/client-common': 5.25.0
      '@algolia/requester-browser-xhr': 5.25.0
      '@algolia/requester-fetch': 5.25.0
      '@algolia/requester-node-http': 5.25.0

  '@algolia/client-common@5.25.0': {}

  '@algolia/client-insights@5.25.0':
    dependencies:
      '@algolia/client-common': 5.25.0
      '@algolia/requester-browser-xhr': 5.25.0
      '@algolia/requester-fetch': 5.25.0
      '@algolia/requester-node-http': 5.25.0

  '@algolia/client-personalization@5.25.0':
    dependencies:
      '@algolia/client-common': 5.25.0
      '@algolia/requester-browser-xhr': 5.25.0
      '@algolia/requester-fetch': 5.25.0
      '@algolia/requester-node-http': 5.25.0

  '@algolia/client-query-suggestions@5.25.0':
    dependencies:
      '@algolia/client-common': 5.25.0
      '@algolia/requester-browser-xhr': 5.25.0
      '@algolia/requester-fetch': 5.25.0
      '@algolia/requester-node-http': 5.25.0

  '@algolia/client-search@5.25.0':
    dependencies:
      '@algolia/client-common': 5.25.0
      '@algolia/requester-browser-xhr': 5.25.0
      '@algolia/requester-fetch': 5.25.0
      '@algolia/requester-node-http': 5.25.0

  '@algolia/ingestion@1.25.0':
    dependencies:
      '@algolia/client-common': 5.25.0
      '@algolia/requester-browser-xhr': 5.25.0
      '@algolia/requester-fetch': 5.25.0
      '@algolia/requester-node-http': 5.25.0

  '@algolia/monitoring@1.25.0':
    dependencies:
      '@algolia/client-common': 5.25.0
      '@algolia/requester-browser-xhr': 5.25.0
      '@algolia/requester-fetch': 5.25.0
      '@algolia/requester-node-http': 5.25.0

  '@algolia/recommend@5.25.0':
    dependencies:
      '@algolia/client-common': 5.25.0
      '@algolia/requester-browser-xhr': 5.25.0
      '@algolia/requester-fetch': 5.25.0
      '@algolia/requester-node-http': 5.25.0

  '@algolia/requester-browser-xhr@5.25.0':
    dependencies:
      '@algolia/client-common': 5.25.0

  '@algolia/requester-fetch@5.25.0':
    dependencies:
      '@algolia/client-common': 5.25.0

  '@algolia/requester-node-http@5.25.0':
    dependencies:
      '@algolia/client-common': 5.25.0

  '@ampproject/remapping@2.3.0':
    dependencies:
      '@jridgewell/gen-mapping': 0.3.8
      '@jridgewell/trace-mapping': 0.3.25

  '@anthropic-ai/sdk@0.27.3':
    dependencies:
      '@types/node': 18.19.100
      '@types/node-fetch': 2.6.12
      abort-controller: 3.0.0
      agentkeepalive: 4.6.0
      form-data-encoder: 1.7.2
      formdata-node: 4.4.1
      node-fetch: 2.7.0
    transitivePeerDependencies:
      - encoding

  '@aws-crypto/crc32@5.2.0':
    dependencies:
      '@aws-crypto/util': 5.2.0
      '@aws-sdk/types': 3.804.0
      tslib: 2.8.1

  '@aws-crypto/sha256-browser@5.2.0':
    dependencies:
      '@aws-crypto/sha256-js': 5.2.0
      '@aws-crypto/supports-web-crypto': 5.2.0
      '@aws-crypto/util': 5.2.0
      '@aws-sdk/types': 3.804.0
      '@aws-sdk/util-locate-window': 3.723.0
      '@smithy/util-utf8': 2.3.0
      tslib: 2.8.1

  '@aws-crypto/sha256-js@5.2.0':
    dependencies:
      '@aws-crypto/util': 5.2.0
      '@aws-sdk/types': 3.804.0
      tslib: 2.8.1

  '@aws-crypto/supports-web-crypto@5.2.0':
    dependencies:
      tslib: 2.8.1

  '@aws-crypto/util@5.2.0':
    dependencies:
      '@aws-sdk/types': 3.804.0
      '@smithy/util-utf8': 2.3.0
      tslib: 2.8.1

  '@aws-sdk/client-bedrock-runtime@3.808.0':
    dependencies:
      '@aws-crypto/sha256-browser': 5.2.0
      '@aws-crypto/sha256-js': 5.2.0
      '@aws-sdk/core': 3.808.0
      '@aws-sdk/credential-provider-node': 3.808.0
      '@aws-sdk/eventstream-handler-node': 3.804.0
      '@aws-sdk/middleware-eventstream': 3.804.0
      '@aws-sdk/middleware-host-header': 3.804.0
      '@aws-sdk/middleware-logger': 3.804.0
      '@aws-sdk/middleware-recursion-detection': 3.804.0
      '@aws-sdk/middleware-user-agent': 3.808.0
      '@aws-sdk/region-config-resolver': 3.808.0
      '@aws-sdk/types': 3.804.0
      '@aws-sdk/util-endpoints': 3.808.0
      '@aws-sdk/util-user-agent-browser': 3.804.0
      '@aws-sdk/util-user-agent-node': 3.808.0
      '@smithy/config-resolver': 4.1.2
      '@smithy/core': 3.3.2
      '@smithy/eventstream-serde-browser': 4.0.2
      '@smithy/eventstream-serde-config-resolver': 4.1.0
      '@smithy/eventstream-serde-node': 4.0.2
      '@smithy/fetch-http-handler': 5.0.2
      '@smithy/hash-node': 4.0.2
      '@smithy/invalid-dependency': 4.0.2
      '@smithy/middleware-content-length': 4.0.2
      '@smithy/middleware-endpoint': 4.1.5
      '@smithy/middleware-retry': 4.1.6
      '@smithy/middleware-serde': 4.0.4
      '@smithy/middleware-stack': 4.0.2
      '@smithy/node-config-provider': 4.1.1
      '@smithy/node-http-handler': 4.0.4
      '@smithy/protocol-http': 5.1.0
      '@smithy/smithy-client': 4.2.5
      '@smithy/types': 4.2.0
      '@smithy/url-parser': 4.0.2
      '@smithy/util-base64': 4.0.0
      '@smithy/util-body-length-browser': 4.0.0
      '@smithy/util-body-length-node': 4.0.0
      '@smithy/util-defaults-mode-browser': 4.0.13
      '@smithy/util-defaults-mode-node': 4.0.13
      '@smithy/util-endpoints': 3.0.4
      '@smithy/util-middleware': 4.0.2
      '@smithy/util-retry': 4.0.3
      '@smithy/util-stream': 4.2.0
      '@smithy/util-utf8': 4.0.0
      '@types/uuid': 9.0.8
      tslib: 2.8.1
      uuid: 9.0.1
    transitivePeerDependencies:
      - aws-crt

  '@aws-sdk/client-sso@3.808.0':
    dependencies:
      '@aws-crypto/sha256-browser': 5.2.0
      '@aws-crypto/sha256-js': 5.2.0
      '@aws-sdk/core': 3.808.0
      '@aws-sdk/middleware-host-header': 3.804.0
      '@aws-sdk/middleware-logger': 3.804.0
      '@aws-sdk/middleware-recursion-detection': 3.804.0
      '@aws-sdk/middleware-user-agent': 3.808.0
      '@aws-sdk/region-config-resolver': 3.808.0
      '@aws-sdk/types': 3.804.0
      '@aws-sdk/util-endpoints': 3.808.0
      '@aws-sdk/util-user-agent-browser': 3.804.0
      '@aws-sdk/util-user-agent-node': 3.808.0
      '@smithy/config-resolver': 4.1.2
      '@smithy/core': 3.3.2
      '@smithy/fetch-http-handler': 5.0.2
      '@smithy/hash-node': 4.0.2
      '@smithy/invalid-dependency': 4.0.2
      '@smithy/middleware-content-length': 4.0.2
      '@smithy/middleware-endpoint': 4.1.5
      '@smithy/middleware-retry': 4.1.6
      '@smithy/middleware-serde': 4.0.4
      '@smithy/middleware-stack': 4.0.2
      '@smithy/node-config-provider': 4.1.1
      '@smithy/node-http-handler': 4.0.4
      '@smithy/protocol-http': 5.1.0
      '@smithy/smithy-client': 4.2.5
      '@smithy/types': 4.2.0
      '@smithy/url-parser': 4.0.2
      '@smithy/util-base64': 4.0.0
      '@smithy/util-body-length-browser': 4.0.0
      '@smithy/util-body-length-node': 4.0.0
      '@smithy/util-defaults-mode-browser': 4.0.13
      '@smithy/util-defaults-mode-node': 4.0.13
      '@smithy/util-endpoints': 3.0.4
      '@smithy/util-middleware': 4.0.2
      '@smithy/util-retry': 4.0.3
      '@smithy/util-utf8': 4.0.0
      tslib: 2.8.1
    transitivePeerDependencies:
      - aws-crt

  '@aws-sdk/core@3.808.0':
    dependencies:
      '@aws-sdk/types': 3.804.0
      '@smithy/core': 3.3.2
      '@smithy/node-config-provider': 4.1.1
      '@smithy/property-provider': 4.0.2
      '@smithy/protocol-http': 5.1.0
      '@smithy/signature-v4': 5.1.0
      '@smithy/smithy-client': 4.2.5
      '@smithy/types': 4.2.0
      '@smithy/util-middleware': 4.0.2
      fast-xml-parser: 4.4.1
      tslib: 2.8.1

  '@aws-sdk/credential-provider-env@3.808.0':
    dependencies:
      '@aws-sdk/core': 3.808.0
      '@aws-sdk/types': 3.804.0
      '@smithy/property-provider': 4.0.2
      '@smithy/types': 4.2.0
      tslib: 2.8.1

  '@aws-sdk/credential-provider-http@3.808.0':
    dependencies:
      '@aws-sdk/core': 3.808.0
      '@aws-sdk/types': 3.804.0
      '@smithy/fetch-http-handler': 5.0.2
      '@smithy/node-http-handler': 4.0.4
      '@smithy/property-provider': 4.0.2
      '@smithy/protocol-http': 5.1.0
      '@smithy/smithy-client': 4.2.5
      '@smithy/types': 4.2.0
      '@smithy/util-stream': 4.2.0
      tslib: 2.8.1

  '@aws-sdk/credential-provider-ini@3.808.0':
    dependencies:
      '@aws-sdk/core': 3.808.0
      '@aws-sdk/credential-provider-env': 3.808.0
      '@aws-sdk/credential-provider-http': 3.808.0
      '@aws-sdk/credential-provider-process': 3.808.0
      '@aws-sdk/credential-provider-sso': 3.808.0
      '@aws-sdk/credential-provider-web-identity': 3.808.0
      '@aws-sdk/nested-clients': 3.808.0
      '@aws-sdk/types': 3.804.0
      '@smithy/credential-provider-imds': 4.0.4
      '@smithy/property-provider': 4.0.2
      '@smithy/shared-ini-file-loader': 4.0.2
      '@smithy/types': 4.2.0
      tslib: 2.8.1
    transitivePeerDependencies:
      - aws-crt

  '@aws-sdk/credential-provider-node@3.808.0':
    dependencies:
      '@aws-sdk/credential-provider-env': 3.808.0
      '@aws-sdk/credential-provider-http': 3.808.0
      '@aws-sdk/credential-provider-ini': 3.808.0
      '@aws-sdk/credential-provider-process': 3.808.0
      '@aws-sdk/credential-provider-sso': 3.808.0
      '@aws-sdk/credential-provider-web-identity': 3.808.0
      '@aws-sdk/types': 3.804.0
      '@smithy/credential-provider-imds': 4.0.4
      '@smithy/property-provider': 4.0.2
      '@smithy/shared-ini-file-loader': 4.0.2
      '@smithy/types': 4.2.0
      tslib: 2.8.1
    transitivePeerDependencies:
      - aws-crt

  '@aws-sdk/credential-provider-process@3.808.0':
    dependencies:
      '@aws-sdk/core': 3.808.0
      '@aws-sdk/types': 3.804.0
      '@smithy/property-provider': 4.0.2
      '@smithy/shared-ini-file-loader': 4.0.2
      '@smithy/types': 4.2.0
      tslib: 2.8.1

  '@aws-sdk/credential-provider-sso@3.808.0':
    dependencies:
      '@aws-sdk/client-sso': 3.808.0
      '@aws-sdk/core': 3.808.0
      '@aws-sdk/token-providers': 3.808.0
      '@aws-sdk/types': 3.804.0
      '@smithy/property-provider': 4.0.2
      '@smithy/shared-ini-file-loader': 4.0.2
      '@smithy/types': 4.2.0
      tslib: 2.8.1
    transitivePeerDependencies:
      - aws-crt

  '@aws-sdk/credential-provider-web-identity@3.808.0':
    dependencies:
      '@aws-sdk/core': 3.808.0
      '@aws-sdk/nested-clients': 3.808.0
      '@aws-sdk/types': 3.804.0
      '@smithy/property-provider': 4.0.2
      '@smithy/types': 4.2.0
      tslib: 2.8.1
    transitivePeerDependencies:
      - aws-crt

  '@aws-sdk/eventstream-handler-node@3.804.0':
    dependencies:
      '@aws-sdk/types': 3.804.0
      '@smithy/eventstream-codec': 4.0.2
      '@smithy/types': 4.2.0
      tslib: 2.8.1

  '@aws-sdk/middleware-eventstream@3.804.0':
    dependencies:
      '@aws-sdk/types': 3.804.0
      '@smithy/protocol-http': 5.1.0
      '@smithy/types': 4.2.0
      tslib: 2.8.1

  '@aws-sdk/middleware-host-header@3.804.0':
    dependencies:
      '@aws-sdk/types': 3.804.0
      '@smithy/protocol-http': 5.1.0
      '@smithy/types': 4.2.0
      tslib: 2.8.1

  '@aws-sdk/middleware-logger@3.804.0':
    dependencies:
      '@aws-sdk/types': 3.804.0
      '@smithy/types': 4.2.0
      tslib: 2.8.1

  '@aws-sdk/middleware-recursion-detection@3.804.0':
    dependencies:
      '@aws-sdk/types': 3.804.0
      '@smithy/protocol-http': 5.1.0
      '@smithy/types': 4.2.0
      tslib: 2.8.1

  '@aws-sdk/middleware-user-agent@3.808.0':
    dependencies:
      '@aws-sdk/core': 3.808.0
      '@aws-sdk/types': 3.804.0
      '@aws-sdk/util-endpoints': 3.808.0
      '@smithy/core': 3.3.2
      '@smithy/protocol-http': 5.1.0
      '@smithy/types': 4.2.0
      tslib: 2.8.1

  '@aws-sdk/nested-clients@3.808.0':
    dependencies:
      '@aws-crypto/sha256-browser': 5.2.0
      '@aws-crypto/sha256-js': 5.2.0
      '@aws-sdk/core': 3.808.0
      '@aws-sdk/middleware-host-header': 3.804.0
      '@aws-sdk/middleware-logger': 3.804.0
      '@aws-sdk/middleware-recursion-detection': 3.804.0
      '@aws-sdk/middleware-user-agent': 3.808.0
      '@aws-sdk/region-config-resolver': 3.808.0
      '@aws-sdk/types': 3.804.0
      '@aws-sdk/util-endpoints': 3.808.0
      '@aws-sdk/util-user-agent-browser': 3.804.0
      '@aws-sdk/util-user-agent-node': 3.808.0
      '@smithy/config-resolver': 4.1.2
      '@smithy/core': 3.3.2
      '@smithy/fetch-http-handler': 5.0.2
      '@smithy/hash-node': 4.0.2
      '@smithy/invalid-dependency': 4.0.2
      '@smithy/middleware-content-length': 4.0.2
      '@smithy/middleware-endpoint': 4.1.5
      '@smithy/middleware-retry': 4.1.6
      '@smithy/middleware-serde': 4.0.4
      '@smithy/middleware-stack': 4.0.2
      '@smithy/node-config-provider': 4.1.1
      '@smithy/node-http-handler': 4.0.4
      '@smithy/protocol-http': 5.1.0
      '@smithy/smithy-client': 4.2.5
      '@smithy/types': 4.2.0
      '@smithy/url-parser': 4.0.2
      '@smithy/util-base64': 4.0.0
      '@smithy/util-body-length-browser': 4.0.0
      '@smithy/util-body-length-node': 4.0.0
      '@smithy/util-defaults-mode-browser': 4.0.13
      '@smithy/util-defaults-mode-node': 4.0.13
      '@smithy/util-endpoints': 3.0.4
      '@smithy/util-middleware': 4.0.2
      '@smithy/util-retry': 4.0.3
      '@smithy/util-utf8': 4.0.0
      tslib: 2.8.1
    transitivePeerDependencies:
      - aws-crt

  '@aws-sdk/region-config-resolver@3.808.0':
    dependencies:
      '@aws-sdk/types': 3.804.0
      '@smithy/node-config-provider': 4.1.1
      '@smithy/types': 4.2.0
      '@smithy/util-config-provider': 4.0.0
      '@smithy/util-middleware': 4.0.2
      tslib: 2.8.1

  '@aws-sdk/token-providers@3.808.0':
    dependencies:
      '@aws-sdk/nested-clients': 3.808.0
      '@aws-sdk/types': 3.804.0
      '@smithy/property-provider': 4.0.2
      '@smithy/shared-ini-file-loader': 4.0.2
      '@smithy/types': 4.2.0
      tslib: 2.8.1
    transitivePeerDependencies:
      - aws-crt

  '@aws-sdk/types@3.804.0':
    dependencies:
      '@smithy/types': 4.2.0
      tslib: 2.8.1

  '@aws-sdk/util-endpoints@3.808.0':
    dependencies:
      '@aws-sdk/types': 3.804.0
      '@smithy/types': 4.2.0
      '@smithy/util-endpoints': 3.0.4
      tslib: 2.8.1

  '@aws-sdk/util-locate-window@3.723.0':
    dependencies:
      tslib: 2.8.1

  '@aws-sdk/util-user-agent-browser@3.804.0':
    dependencies:
      '@aws-sdk/types': 3.804.0
      '@smithy/types': 4.2.0
      bowser: 2.11.0
      tslib: 2.8.1

  '@aws-sdk/util-user-agent-node@3.808.0':
    dependencies:
      '@aws-sdk/middleware-user-agent': 3.808.0
      '@aws-sdk/types': 3.804.0
      '@smithy/node-config-provider': 4.1.1
      '@smithy/types': 4.2.0
      tslib: 2.8.1

  '@babel/code-frame@7.26.2':
    dependencies:
      '@babel/helper-validator-identifier': 7.25.9
      js-tokens: 4.0.0
      picocolors: 1.1.1

  '@babel/compat-data@7.26.8': {}

  '@babel/core@7.26.10':
    dependencies:
      '@ampproject/remapping': 2.3.0
      '@babel/code-frame': 7.26.2
      '@babel/generator': 7.27.0
      '@babel/helper-compilation-targets': 7.27.0
      '@babel/helper-module-transforms': 7.26.0(@babel/core@7.26.10)
      '@babel/helpers': 7.27.0
      '@babel/parser': 7.27.0
      '@babel/template': 7.27.0
      '@babel/traverse': 7.27.0
      '@babel/types': 7.27.0
      convert-source-map: 2.0.0
      debug: 4.4.0
      gensync: 1.0.0-beta.2
      json5: 2.2.3
      semver: 6.3.1
    transitivePeerDependencies:
      - supports-color

  '@babel/generator@7.27.0':
    dependencies:
      '@babel/parser': 7.27.0
      '@babel/types': 7.27.0
      '@jridgewell/gen-mapping': 0.3.8
      '@jridgewell/trace-mapping': 0.3.25
      jsesc: 3.1.0

  '@babel/helper-compilation-targets@7.27.0':
    dependencies:
      '@babel/compat-data': 7.26.8
      '@babel/helper-validator-option': 7.25.9
      browserslist: 4.24.4
      lru-cache: 5.1.1
      semver: 6.3.1

  '@babel/helper-module-imports@7.25.9':
    dependencies:
      '@babel/traverse': 7.27.0
      '@babel/types': 7.27.0
    transitivePeerDependencies:
      - supports-color

  '@babel/helper-module-transforms@7.26.0(@babel/core@7.26.10)':
    dependencies:
      '@babel/core': 7.26.10
      '@babel/helper-module-imports': 7.25.9
      '@babel/helper-validator-identifier': 7.25.9
      '@babel/traverse': 7.27.0
    transitivePeerDependencies:
      - supports-color

  '@babel/helper-plugin-utils@7.26.5': {}

  '@babel/helper-string-parser@7.25.9': {}

  '@babel/helper-validator-identifier@7.25.9': {}

  '@babel/helper-validator-option@7.25.9': {}

  '@babel/helpers@7.27.0':
    dependencies:
      '@babel/template': 7.27.0
      '@babel/types': 7.27.0

  '@babel/parser@7.27.0':
    dependencies:
      '@babel/types': 7.27.0

  '@babel/plugin-syntax-async-generators@7.8.4(@babel/core@7.26.10)':
    dependencies:
      '@babel/core': 7.26.10
      '@babel/helper-plugin-utils': 7.26.5

  '@babel/plugin-syntax-bigint@7.8.3(@babel/core@7.26.10)':
    dependencies:
      '@babel/core': 7.26.10
      '@babel/helper-plugin-utils': 7.26.5

  '@babel/plugin-syntax-class-properties@7.12.13(@babel/core@7.26.10)':
    dependencies:
      '@babel/core': 7.26.10
      '@babel/helper-plugin-utils': 7.26.5

  '@babel/plugin-syntax-class-static-block@7.14.5(@babel/core@7.26.10)':
    dependencies:
      '@babel/core': 7.26.10
      '@babel/helper-plugin-utils': 7.26.5

  '@babel/plugin-syntax-import-attributes@7.26.0(@babel/core@7.26.10)':
    dependencies:
      '@babel/core': 7.26.10
      '@babel/helper-plugin-utils': 7.26.5

  '@babel/plugin-syntax-import-meta@7.10.4(@babel/core@7.26.10)':
    dependencies:
      '@babel/core': 7.26.10
      '@babel/helper-plugin-utils': 7.26.5

  '@babel/plugin-syntax-json-strings@7.8.3(@babel/core@7.26.10)':
    dependencies:
      '@babel/core': 7.26.10
      '@babel/helper-plugin-utils': 7.26.5

  '@babel/plugin-syntax-jsx@7.25.9(@babel/core@7.26.10)':
    dependencies:
      '@babel/core': 7.26.10
      '@babel/helper-plugin-utils': 7.26.5

  '@babel/plugin-syntax-logical-assignment-operators@7.10.4(@babel/core@7.26.10)':
    dependencies:
      '@babel/core': 7.26.10
      '@babel/helper-plugin-utils': 7.26.5

  '@babel/plugin-syntax-nullish-coalescing-operator@7.8.3(@babel/core@7.26.10)':
    dependencies:
      '@babel/core': 7.26.10
      '@babel/helper-plugin-utils': 7.26.5

  '@babel/plugin-syntax-numeric-separator@7.10.4(@babel/core@7.26.10)':
    dependencies:
      '@babel/core': 7.26.10
      '@babel/helper-plugin-utils': 7.26.5

  '@babel/plugin-syntax-object-rest-spread@7.8.3(@babel/core@7.26.10)':
    dependencies:
      '@babel/core': 7.26.10
      '@babel/helper-plugin-utils': 7.26.5

  '@babel/plugin-syntax-optional-catch-binding@7.8.3(@babel/core@7.26.10)':
    dependencies:
      '@babel/core': 7.26.10
      '@babel/helper-plugin-utils': 7.26.5

  '@babel/plugin-syntax-optional-chaining@7.8.3(@babel/core@7.26.10)':
    dependencies:
      '@babel/core': 7.26.10
      '@babel/helper-plugin-utils': 7.26.5

  '@babel/plugin-syntax-private-property-in-object@7.14.5(@babel/core@7.26.10)':
    dependencies:
      '@babel/core': 7.26.10
      '@babel/helper-plugin-utils': 7.26.5

  '@babel/plugin-syntax-top-level-await@7.14.5(@babel/core@7.26.10)':
    dependencies:
      '@babel/core': 7.26.10
      '@babel/helper-plugin-utils': 7.26.5

  '@babel/plugin-syntax-typescript@7.25.9(@babel/core@7.26.10)':
    dependencies:
      '@babel/core': 7.26.10
      '@babel/helper-plugin-utils': 7.26.5

  '@babel/runtime@7.27.1': {}

  '@babel/template@7.27.0':
    dependencies:
      '@babel/code-frame': 7.26.2
      '@babel/parser': 7.27.0
      '@babel/types': 7.27.0

  '@babel/traverse@7.27.0':
    dependencies:
      '@babel/code-frame': 7.26.2
      '@babel/generator': 7.27.0
      '@babel/parser': 7.27.0
      '@babel/template': 7.27.0
      '@babel/types': 7.27.0
      debug: 4.4.0
      globals: 11.12.0
    transitivePeerDependencies:
      - supports-color

  '@babel/types@7.27.0':
    dependencies:
      '@babel/helper-string-parser': 7.25.9
      '@babel/helper-validator-identifier': 7.25.9

  '@bcoe/v8-coverage@0.2.3': {}

  '@browserbasehq/sdk@2.5.0':
    dependencies:
      '@types/node': 18.19.100
      '@types/node-fetch': 2.6.12
      abort-controller: 3.0.0
      agentkeepalive: 4.6.0
      form-data-encoder: 1.7.2
      formdata-node: 4.4.1
      node-fetch: 2.7.0
    transitivePeerDependencies:
      - encoding

  '@browserbasehq/stagehand@1.14.0(@playwright/test@1.51.1)(deepmerge@4.3.1)(dotenv@16.5.0)(openai@4.96.2(ws@8.18.2)(zod@3.24.4))(zod@3.24.4)':
    dependencies:
      '@anthropic-ai/sdk': 0.27.3
      '@browserbasehq/sdk': 2.5.0
      '@playwright/test': 1.51.1
      deepmerge: 4.3.1
      dotenv: 16.5.0
      openai: 4.96.2(ws@8.18.2)(zod@3.24.4)
      ws: 8.18.2
      zod: 3.24.4
      zod-to-json-schema: 3.24.5(zod@3.24.4)
    transitivePeerDependencies:
      - bufferutil
      - encoding
      - utf-8-validate

  '@cfworker/json-schema@4.1.1': {}

<<<<<<< HEAD
  '@changesets/apply-release-plan@7.0.12':
    dependencies:
      '@changesets/config': 3.1.1
      '@changesets/get-version-range-type': 0.4.0
      '@changesets/git': 3.0.4
      '@changesets/should-skip-package': 0.1.2
      '@changesets/types': 6.1.0
      '@manypkg/get-packages': 1.1.3
      detect-indent: 6.1.0
      fs-extra: 7.0.1
      lodash.startcase: 4.4.0
      outdent: 0.5.0
      prettier: 2.8.8
      resolve-from: 5.0.0
      semver: 7.7.1

  '@changesets/assemble-release-plan@6.0.8':
    dependencies:
      '@changesets/errors': 0.2.0
      '@changesets/get-dependents-graph': 2.1.3
      '@changesets/should-skip-package': 0.1.2
      '@changesets/types': 6.1.0
      '@manypkg/get-packages': 1.1.3
      semver: 7.7.1

  '@changesets/changelog-git@0.2.1':
    dependencies:
      '@changesets/types': 6.1.0

  '@changesets/cli@2.29.4':
    dependencies:
      '@changesets/apply-release-plan': 7.0.12
      '@changesets/assemble-release-plan': 6.0.8
      '@changesets/changelog-git': 0.2.1
      '@changesets/config': 3.1.1
      '@changesets/errors': 0.2.0
      '@changesets/get-dependents-graph': 2.1.3
      '@changesets/get-release-plan': 4.0.12
      '@changesets/git': 3.0.4
      '@changesets/logger': 0.1.1
      '@changesets/pre': 2.0.2
      '@changesets/read': 0.6.5
      '@changesets/should-skip-package': 0.1.2
      '@changesets/types': 6.1.0
      '@changesets/write': 0.4.0
      '@manypkg/get-packages': 1.1.3
      ansi-colors: 4.1.3
      ci-info: 3.9.0
      enquirer: 2.4.1
      external-editor: 3.1.0
      fs-extra: 7.0.1
      mri: 1.2.0
      p-limit: 2.3.0
      package-manager-detector: 0.2.11
      picocolors: 1.1.1
      resolve-from: 5.0.0
      semver: 7.7.1
      spawndamnit: 3.0.1
      term-size: 2.2.1

  '@changesets/config@3.1.1':
    dependencies:
      '@changesets/errors': 0.2.0
      '@changesets/get-dependents-graph': 2.1.3
      '@changesets/logger': 0.1.1
      '@changesets/types': 6.1.0
      '@manypkg/get-packages': 1.1.3
      fs-extra: 7.0.1
      micromatch: 4.0.8

  '@changesets/errors@0.2.0':
    dependencies:
      extendable-error: 0.1.7

  '@changesets/get-dependents-graph@2.1.3':
    dependencies:
      '@changesets/types': 6.1.0
      '@manypkg/get-packages': 1.1.3
      picocolors: 1.1.1
      semver: 7.7.1

  '@changesets/get-release-plan@4.0.12':
    dependencies:
      '@changesets/assemble-release-plan': 6.0.8
      '@changesets/config': 3.1.1
      '@changesets/pre': 2.0.2
      '@changesets/read': 0.6.5
      '@changesets/types': 6.1.0
      '@manypkg/get-packages': 1.1.3

  '@changesets/get-version-range-type@0.4.0': {}

  '@changesets/git@3.0.4':
    dependencies:
      '@changesets/errors': 0.2.0
      '@manypkg/get-packages': 1.1.3
      is-subdir: 1.2.0
      micromatch: 4.0.8
      spawndamnit: 3.0.1

  '@changesets/logger@0.1.1':
    dependencies:
      picocolors: 1.1.1

  '@changesets/parse@0.4.1':
    dependencies:
      '@changesets/types': 6.1.0
      js-yaml: 3.14.1

  '@changesets/pre@2.0.2':
    dependencies:
      '@changesets/errors': 0.2.0
      '@changesets/types': 6.1.0
      '@manypkg/get-packages': 1.1.3
      fs-extra: 7.0.1

  '@changesets/read@0.6.5':
    dependencies:
      '@changesets/git': 3.0.4
      '@changesets/logger': 0.1.1
      '@changesets/parse': 0.4.1
      '@changesets/types': 6.1.0
      fs-extra: 7.0.1
      p-filter: 2.1.0
      picocolors: 1.1.1

  '@changesets/should-skip-package@0.1.2':
    dependencies:
      '@changesets/types': 6.1.0
      '@manypkg/get-packages': 1.1.3

  '@changesets/types@4.1.0': {}

  '@changesets/types@6.1.0': {}

  '@changesets/write@0.4.0':
    dependencies:
      '@changesets/types': 6.1.0
      fs-extra: 7.0.1
      human-id: 4.1.1
      prettier: 2.8.8
=======
  '@docsearch/css@3.8.2': {}

  '@docsearch/js@3.8.2(@algolia/client-search@5.25.0)(search-insights@2.17.3)':
    dependencies:
      '@docsearch/react': 3.8.2(@algolia/client-search@5.25.0)(search-insights@2.17.3)
      preact: 10.26.6
    transitivePeerDependencies:
      - '@algolia/client-search'
      - '@types/react'
      - react
      - react-dom
      - search-insights

  '@docsearch/react@3.8.2(@algolia/client-search@5.25.0)(search-insights@2.17.3)':
    dependencies:
      '@algolia/autocomplete-core': 1.17.7(@algolia/client-search@5.25.0)(algoliasearch@5.25.0)(search-insights@2.17.3)
      '@algolia/autocomplete-preset-algolia': 1.17.7(@algolia/client-search@5.25.0)(algoliasearch@5.25.0)
      '@docsearch/css': 3.8.2
      algoliasearch: 5.25.0
    optionalDependencies:
      search-insights: 2.17.3
    transitivePeerDependencies:
      - '@algolia/client-search'

  '@esbuild/aix-ppc64@0.21.5':
    optional: true

  '@esbuild/aix-ppc64@0.25.4':
    optional: true

  '@esbuild/android-arm64@0.21.5':
    optional: true

  '@esbuild/android-arm64@0.25.4':
    optional: true

  '@esbuild/android-arm@0.21.5':
    optional: true

  '@esbuild/android-arm@0.25.4':
    optional: true

  '@esbuild/android-x64@0.21.5':
    optional: true

  '@esbuild/android-x64@0.25.4':
    optional: true

  '@esbuild/darwin-arm64@0.21.5':
    optional: true

  '@esbuild/darwin-arm64@0.25.4':
    optional: true

  '@esbuild/darwin-x64@0.21.5':
    optional: true

  '@esbuild/darwin-x64@0.25.4':
    optional: true

  '@esbuild/freebsd-arm64@0.21.5':
    optional: true

  '@esbuild/freebsd-arm64@0.25.4':
    optional: true

  '@esbuild/freebsd-x64@0.21.5':
    optional: true

  '@esbuild/freebsd-x64@0.25.4':
    optional: true

  '@esbuild/linux-arm64@0.21.5':
    optional: true

  '@esbuild/linux-arm64@0.25.4':
    optional: true

  '@esbuild/linux-arm@0.21.5':
    optional: true

  '@esbuild/linux-arm@0.25.4':
    optional: true

  '@esbuild/linux-ia32@0.21.5':
    optional: true

  '@esbuild/linux-ia32@0.25.4':
    optional: true

  '@esbuild/linux-loong64@0.21.5':
    optional: true

  '@esbuild/linux-loong64@0.25.4':
    optional: true

  '@esbuild/linux-mips64el@0.21.5':
    optional: true

  '@esbuild/linux-mips64el@0.25.4':
    optional: true

  '@esbuild/linux-ppc64@0.21.5':
    optional: true

  '@esbuild/linux-ppc64@0.25.4':
    optional: true

  '@esbuild/linux-riscv64@0.21.5':
    optional: true

  '@esbuild/linux-riscv64@0.25.4':
    optional: true

  '@esbuild/linux-s390x@0.21.5':
    optional: true

  '@esbuild/linux-s390x@0.25.4':
    optional: true

  '@esbuild/linux-x64@0.21.5':
    optional: true

  '@esbuild/linux-x64@0.25.4':
    optional: true

  '@esbuild/netbsd-arm64@0.25.4':
    optional: true

  '@esbuild/netbsd-x64@0.21.5':
    optional: true

  '@esbuild/netbsd-x64@0.25.4':
    optional: true

  '@esbuild/openbsd-arm64@0.25.4':
    optional: true

  '@esbuild/openbsd-x64@0.21.5':
    optional: true

  '@esbuild/openbsd-x64@0.25.4':
    optional: true

  '@esbuild/sunos-x64@0.21.5':
    optional: true

  '@esbuild/sunos-x64@0.25.4':
    optional: true

  '@esbuild/win32-arm64@0.21.5':
    optional: true

  '@esbuild/win32-arm64@0.25.4':
    optional: true

  '@esbuild/win32-ia32@0.21.5':
    optional: true

  '@esbuild/win32-ia32@0.25.4':
    optional: true

  '@esbuild/win32-x64@0.21.5':
    optional: true

  '@esbuild/win32-x64@0.25.4':
    optional: true
>>>>>>> 2219d4d4

  '@eslint-community/eslint-utils@4.6.0(eslint@9.26.0)':
    dependencies:
      eslint: 9.26.0
      eslint-visitor-keys: 3.4.3

  '@eslint-community/eslint-utils@4.7.0(eslint@9.26.0)':
    dependencies:
      eslint: 9.26.0
      eslint-visitor-keys: 3.4.3

  '@eslint-community/regexpp@4.12.1': {}

  '@eslint/config-array@0.20.0':
    dependencies:
      '@eslint/object-schema': 2.1.6
      debug: 4.4.0
      minimatch: 3.1.2
    transitivePeerDependencies:
      - supports-color

  '@eslint/config-helpers@0.2.1': {}

  '@eslint/core@0.13.0':
    dependencies:
      '@types/json-schema': 7.0.15

  '@eslint/eslintrc@3.3.1':
    dependencies:
      ajv: 6.12.6
      debug: 4.4.0
      espree: 10.3.0
      globals: 14.0.0
      ignore: 5.3.2
      import-fresh: 3.3.1
      js-yaml: 4.1.0
      minimatch: 3.1.2
      strip-json-comments: 3.1.1
    transitivePeerDependencies:
      - supports-color

  '@eslint/js@9.26.0': {}

  '@eslint/object-schema@2.1.6': {}

  '@eslint/plugin-kit@0.2.8':
    dependencies:
      '@eslint/core': 0.13.0
      levn: 0.4.1

  '@humanfs/core@0.19.1': {}

  '@humanfs/node@0.16.6':
    dependencies:
      '@humanfs/core': 0.19.1
      '@humanwhocodes/retry': 0.3.1

  '@humanwhocodes/module-importer@1.0.1': {}

  '@humanwhocodes/retry@0.3.1': {}

  '@humanwhocodes/retry@0.4.2': {}

  '@ibm-cloud/watsonx-ai@1.6.4(@langchain/core@0.3.55(openai@4.96.2(ws@8.18.2)(zod@3.24.4)))':
    dependencies:
      '@langchain/textsplitters': 0.1.0(@langchain/core@0.3.55(openai@4.96.2(ws@8.18.2)(zod@3.24.4)))
      '@types/node': 18.19.100
      extend: 3.0.2
      ibm-cloud-sdk-core: 5.3.2
    transitivePeerDependencies:
      - '@langchain/core'
      - supports-color

  '@iconify-json/simple-icons@1.2.34':
    dependencies:
      '@iconify/types': 2.0.0

  '@iconify/types@2.0.0': {}

  '@istanbuljs/load-nyc-config@1.1.0':
    dependencies:
      camelcase: 5.3.1
      find-up: 4.1.0
      get-package-type: 0.1.0
      js-yaml: 3.14.1
      resolve-from: 5.0.0

  '@istanbuljs/schema@0.1.3': {}

  '@jest/console@29.7.0':
    dependencies:
      '@jest/types': 29.6.3
      '@types/node': 22.15.18
      chalk: 4.1.2
      jest-message-util: 29.7.0
      jest-util: 29.7.0
      slash: 3.0.0

  '@jest/core@29.7.0':
    dependencies:
      '@jest/console': 29.7.0
      '@jest/reporters': 29.7.0
      '@jest/test-result': 29.7.0
      '@jest/transform': 29.7.0
      '@jest/types': 29.6.3
      '@types/node': 22.15.18
      ansi-escapes: 4.3.2
      chalk: 4.1.2
      ci-info: 3.9.0
      exit: 0.1.2
      graceful-fs: 4.2.11
      jest-changed-files: 29.7.0
      jest-config: 29.7.0(@types/node@22.15.18)
      jest-haste-map: 29.7.0
      jest-message-util: 29.7.0
      jest-regex-util: 29.6.3
      jest-resolve: 29.7.0
      jest-resolve-dependencies: 29.7.0
      jest-runner: 29.7.0
      jest-runtime: 29.7.0
      jest-snapshot: 29.7.0
      jest-util: 29.7.0
      jest-validate: 29.7.0
      jest-watcher: 29.7.0
      micromatch: 4.0.8
      pretty-format: 29.7.0
      slash: 3.0.0
      strip-ansi: 6.0.1
    transitivePeerDependencies:
      - babel-plugin-macros
      - supports-color
      - ts-node

  '@jest/environment@29.7.0':
    dependencies:
      '@jest/fake-timers': 29.7.0
      '@jest/types': 29.6.3
      '@types/node': 22.15.18
      jest-mock: 29.7.0

  '@jest/expect-utils@29.7.0':
    dependencies:
      jest-get-type: 29.6.3

  '@jest/expect@29.7.0':
    dependencies:
      expect: 29.7.0
      jest-snapshot: 29.7.0
    transitivePeerDependencies:
      - supports-color

  '@jest/fake-timers@29.7.0':
    dependencies:
      '@jest/types': 29.6.3
      '@sinonjs/fake-timers': 10.3.0
      '@types/node': 22.15.18
      jest-message-util: 29.7.0
      jest-mock: 29.7.0
      jest-util: 29.7.0

  '@jest/globals@29.7.0':
    dependencies:
      '@jest/environment': 29.7.0
      '@jest/expect': 29.7.0
      '@jest/types': 29.6.3
      jest-mock: 29.7.0
    transitivePeerDependencies:
      - supports-color

  '@jest/reporters@29.7.0':
    dependencies:
      '@bcoe/v8-coverage': 0.2.3
      '@jest/console': 29.7.0
      '@jest/test-result': 29.7.0
      '@jest/transform': 29.7.0
      '@jest/types': 29.6.3
      '@jridgewell/trace-mapping': 0.3.25
      '@types/node': 22.15.18
      chalk: 4.1.2
      collect-v8-coverage: 1.0.2
      exit: 0.1.2
      glob: 7.2.3
      graceful-fs: 4.2.11
      istanbul-lib-coverage: 3.2.2
      istanbul-lib-instrument: 6.0.3
      istanbul-lib-report: 3.0.1
      istanbul-lib-source-maps: 4.0.1
      istanbul-reports: 3.1.7
      jest-message-util: 29.7.0
      jest-util: 29.7.0
      jest-worker: 29.7.0
      slash: 3.0.0
      string-length: 4.0.2
      strip-ansi: 6.0.1
      v8-to-istanbul: 9.3.0
    transitivePeerDependencies:
      - supports-color

  '@jest/schemas@29.6.3':
    dependencies:
      '@sinclair/typebox': 0.27.8

  '@jest/source-map@29.6.3':
    dependencies:
      '@jridgewell/trace-mapping': 0.3.25
      callsites: 3.1.0
      graceful-fs: 4.2.11

  '@jest/test-result@29.7.0':
    dependencies:
      '@jest/console': 29.7.0
      '@jest/types': 29.6.3
      '@types/istanbul-lib-coverage': 2.0.6
      collect-v8-coverage: 1.0.2

  '@jest/test-sequencer@29.7.0':
    dependencies:
      '@jest/test-result': 29.7.0
      graceful-fs: 4.2.11
      jest-haste-map: 29.7.0
      slash: 3.0.0

  '@jest/transform@29.7.0':
    dependencies:
      '@babel/core': 7.26.10
      '@jest/types': 29.6.3
      '@jridgewell/trace-mapping': 0.3.25
      babel-plugin-istanbul: 6.1.1
      chalk: 4.1.2
      convert-source-map: 2.0.0
      fast-json-stable-stringify: 2.1.0
      graceful-fs: 4.2.11
      jest-haste-map: 29.7.0
      jest-regex-util: 29.6.3
      jest-util: 29.7.0
      micromatch: 4.0.8
      pirates: 4.0.7
      slash: 3.0.0
      write-file-atomic: 4.0.2
    transitivePeerDependencies:
      - supports-color

  '@jest/types@29.6.3':
    dependencies:
      '@jest/schemas': 29.6.3
      '@types/istanbul-lib-coverage': 2.0.6
      '@types/istanbul-reports': 3.0.4
      '@types/node': 22.15.18
      '@types/yargs': 17.0.33
      chalk: 4.1.2

  '@jridgewell/gen-mapping@0.3.8':
    dependencies:
      '@jridgewell/set-array': 1.2.1
      '@jridgewell/sourcemap-codec': 1.5.0
      '@jridgewell/trace-mapping': 0.3.25

  '@jridgewell/resolve-uri@3.1.2': {}

  '@jridgewell/set-array@1.2.1': {}

  '@jridgewell/sourcemap-codec@1.5.0': {}

  '@jridgewell/trace-mapping@0.3.25':
    dependencies:
      '@jridgewell/resolve-uri': 3.1.2
      '@jridgewell/sourcemap-codec': 1.5.0

  '@langchain/community@0.3.42(@aws-crypto/sha256-js@5.2.0)(@aws-sdk/client-bedrock-runtime@3.808.0)(@aws-sdk/credential-provider-node@3.808.0)(@browserbasehq/sdk@2.5.0)(@browserbasehq/stagehand@1.14.0(@playwright/test@1.51.1)(deepmerge@4.3.1)(dotenv@16.5.0)(openai@4.96.2(ws@8.18.2)(zod@3.24.4))(zod@3.24.4))(@ibm-cloud/watsonx-ai@1.6.4(@langchain/core@0.3.55(openai@4.96.2(ws@8.18.2)(zod@3.24.4))))(@langchain/core@0.3.55(openai@4.96.2(ws@8.18.2)(zod@3.24.4)))(@smithy/util-utf8@2.3.0)(axios@1.9.0)(fast-xml-parser@4.4.1)(ibm-cloud-sdk-core@5.3.2)(ignore@5.3.2)(jsonwebtoken@9.0.2)(openai@4.96.2(ws@8.18.2)(zod@3.24.4))(playwright@1.52.0)(ws@8.18.2)':
    dependencies:
      '@browserbasehq/stagehand': 1.14.0(@playwright/test@1.51.1)(deepmerge@4.3.1)(dotenv@16.5.0)(openai@4.96.2(ws@8.18.2)(zod@3.24.4))(zod@3.24.4)
      '@ibm-cloud/watsonx-ai': 1.6.4(@langchain/core@0.3.55(openai@4.96.2(ws@8.18.2)(zod@3.24.4)))
      '@langchain/core': 0.3.55(openai@4.96.2(ws@8.18.2)(zod@3.24.4))
      '@langchain/openai': 0.5.10(@langchain/core@0.3.55(openai@4.96.2(ws@8.18.2)(zod@3.24.4)))(ws@8.18.2)
      binary-extensions: 2.3.0
      expr-eval: 2.0.2
      flat: 5.0.2
      ibm-cloud-sdk-core: 5.3.2
      js-yaml: 4.1.0
      langchain: 0.3.25(@langchain/core@0.3.55(openai@4.96.2(ws@8.18.2)(zod@3.24.4)))(axios@1.9.0)(openai@4.96.2(ws@8.18.2)(zod@3.24.4))(ws@8.18.2)
      langsmith: 0.3.20(openai@4.96.2(ws@8.18.2)(zod@3.24.4))
      openai: 4.96.2(ws@8.18.2)(zod@3.24.4)
      uuid: 10.0.0
      zod: 3.24.4
      zod-to-json-schema: 3.24.5(zod@3.24.4)
    optionalDependencies:
      '@aws-crypto/sha256-js': 5.2.0
      '@aws-sdk/client-bedrock-runtime': 3.808.0
      '@aws-sdk/credential-provider-node': 3.808.0
      '@browserbasehq/sdk': 2.5.0
      '@smithy/util-utf8': 2.3.0
      fast-xml-parser: 4.4.1
      ignore: 5.3.2
      jsonwebtoken: 9.0.2
      playwright: 1.52.0
      ws: 8.18.2
    transitivePeerDependencies:
      - '@langchain/anthropic'
      - '@langchain/aws'
      - '@langchain/cerebras'
      - '@langchain/cohere'
      - '@langchain/deepseek'
      - '@langchain/google-genai'
      - '@langchain/google-vertexai'
      - '@langchain/google-vertexai-web'
      - '@langchain/groq'
      - '@langchain/mistralai'
      - '@langchain/ollama'
      - '@langchain/xai'
      - axios
      - encoding
      - handlebars
      - peggy

  '@langchain/core@0.3.55(openai@4.96.2(ws@8.18.2)(zod@3.24.4))':
    dependencies:
      '@cfworker/json-schema': 4.1.1
      ansi-styles: 5.2.0
      camelcase: 6.3.0
      decamelize: 1.2.0
      js-tiktoken: 1.0.19
      langsmith: 0.3.20(openai@4.96.2(ws@8.18.2)(zod@3.24.4))
      mustache: 4.2.0
      p-queue: 6.6.2
      p-retry: 4.6.2
      uuid: 10.0.0
      zod: 3.24.4
      zod-to-json-schema: 3.24.5(zod@3.24.4)
    transitivePeerDependencies:
      - openai

  '@langchain/langgraph-checkpoint@0.0.17(@langchain/core@0.3.55(openai@4.96.2(ws@8.18.2)(zod@3.24.4)))':
    dependencies:
      '@langchain/core': 0.3.55(openai@4.96.2(ws@8.18.2)(zod@3.24.4))
      uuid: 10.0.0

  '@langchain/langgraph-sdk@0.0.66(@langchain/core@0.3.55(openai@4.96.2(ws@8.18.2)(zod@3.24.4)))':
    dependencies:
      '@types/json-schema': 7.0.15
      p-queue: 6.6.2
      p-retry: 4.6.2
      uuid: 9.0.1
    optionalDependencies:
      '@langchain/core': 0.3.55(openai@4.96.2(ws@8.18.2)(zod@3.24.4))

  '@langchain/langgraph@0.2.72(@langchain/core@0.3.55(openai@4.96.2(ws@8.18.2)(zod@3.24.4)))(zod-to-json-schema@3.24.5(zod@3.24.4))':
    dependencies:
      '@langchain/core': 0.3.55(openai@4.96.2(ws@8.18.2)(zod@3.24.4))
      '@langchain/langgraph-checkpoint': 0.0.17(@langchain/core@0.3.55(openai@4.96.2(ws@8.18.2)(zod@3.24.4)))
      '@langchain/langgraph-sdk': 0.0.66(@langchain/core@0.3.55(openai@4.96.2(ws@8.18.2)(zod@3.24.4)))
      uuid: 10.0.0
      zod: 3.24.4
    optionalDependencies:
      zod-to-json-schema: 3.24.5(zod@3.24.4)
    transitivePeerDependencies:
      - react

  '@langchain/openai@0.5.10(@langchain/core@0.3.55(openai@4.96.2(ws@8.18.2)(zod@3.24.4)))(ws@8.18.2)':
    dependencies:
      '@langchain/core': 0.3.55(openai@4.96.2(ws@8.18.2)(zod@3.24.4))
      js-tiktoken: 1.0.19
      openai: 4.96.2(ws@8.18.2)(zod@3.24.4)
      zod: 3.24.4
      zod-to-json-schema: 3.24.5(zod@3.24.4)
    transitivePeerDependencies:
      - encoding
      - ws

  '@langchain/textsplitters@0.1.0(@langchain/core@0.3.55(openai@4.96.2(ws@8.18.2)(zod@3.24.4)))':
    dependencies:
      '@langchain/core': 0.3.55(openai@4.96.2(ws@8.18.2)(zod@3.24.4))
      js-tiktoken: 1.0.19

  '@manypkg/find-root@1.1.0':
    dependencies:
      '@babel/runtime': 7.27.1
      '@types/node': 12.20.55
      find-up: 4.1.0
      fs-extra: 8.1.0

  '@manypkg/get-packages@1.1.3':
    dependencies:
      '@babel/runtime': 7.27.1
      '@changesets/types': 4.1.0
      '@manypkg/find-root': 1.1.0
      fs-extra: 8.1.0
      globby: 11.1.0
      read-yaml-file: 1.1.0

  '@modelcontextprotocol/sdk@1.11.0':
    dependencies:
      content-type: 1.0.5
      cors: 2.8.5
      cross-spawn: 7.0.6
      eventsource: 3.0.6
      express: 5.1.0
      express-rate-limit: 7.5.0(express@5.1.0)
      pkce-challenge: 5.0.0
      raw-body: 3.0.0
      zod: 3.24.4
      zod-to-json-schema: 3.24.5(zod@3.24.4)
    transitivePeerDependencies:
      - supports-color

  '@nodelib/fs.scandir@2.1.5':
    dependencies:
      '@nodelib/fs.stat': 2.0.5
      run-parallel: 1.2.0

  '@nodelib/fs.stat@2.0.5': {}

  '@nodelib/fs.walk@1.2.8':
    dependencies:
      '@nodelib/fs.scandir': 2.1.5
      fastq: 1.19.1

  '@playwright/test@1.51.1':
    dependencies:
      playwright: 1.51.1

  '@rollup/rollup-android-arm-eabi@4.40.2':
    optional: true

  '@rollup/rollup-android-arm64@4.40.2':
    optional: true

  '@rollup/rollup-darwin-arm64@4.40.2':
    optional: true

  '@rollup/rollup-darwin-x64@4.40.2':
    optional: true

  '@rollup/rollup-freebsd-arm64@4.40.2':
    optional: true

  '@rollup/rollup-freebsd-x64@4.40.2':
    optional: true

  '@rollup/rollup-linux-arm-gnueabihf@4.40.2':
    optional: true

  '@rollup/rollup-linux-arm-musleabihf@4.40.2':
    optional: true

  '@rollup/rollup-linux-arm64-gnu@4.40.2':
    optional: true

  '@rollup/rollup-linux-arm64-musl@4.40.2':
    optional: true

  '@rollup/rollup-linux-loongarch64-gnu@4.40.2':
    optional: true

  '@rollup/rollup-linux-powerpc64le-gnu@4.40.2':
    optional: true

  '@rollup/rollup-linux-riscv64-gnu@4.40.2':
    optional: true

  '@rollup/rollup-linux-riscv64-musl@4.40.2':
    optional: true

  '@rollup/rollup-linux-s390x-gnu@4.40.2':
    optional: true

  '@rollup/rollup-linux-x64-gnu@4.40.2':
    optional: true

  '@rollup/rollup-linux-x64-musl@4.40.2':
    optional: true

  '@rollup/rollup-win32-arm64-msvc@4.40.2':
    optional: true

  '@rollup/rollup-win32-ia32-msvc@4.40.2':
    optional: true

  '@rollup/rollup-win32-x64-msvc@4.40.2':
    optional: true

  '@shikijs/core@2.5.0':
    dependencies:
      '@shikijs/engine-javascript': 2.5.0
      '@shikijs/engine-oniguruma': 2.5.0
      '@shikijs/types': 2.5.0
      '@shikijs/vscode-textmate': 10.0.2
      '@types/hast': 3.0.4
      hast-util-to-html: 9.0.5

  '@shikijs/engine-javascript@2.5.0':
    dependencies:
      '@shikijs/types': 2.5.0
      '@shikijs/vscode-textmate': 10.0.2
      oniguruma-to-es: 3.1.1

  '@shikijs/engine-oniguruma@2.5.0':
    dependencies:
      '@shikijs/types': 2.5.0
      '@shikijs/vscode-textmate': 10.0.2

  '@shikijs/langs@2.5.0':
    dependencies:
      '@shikijs/types': 2.5.0

  '@shikijs/themes@2.5.0':
    dependencies:
      '@shikijs/types': 2.5.0

  '@shikijs/transformers@2.5.0':
    dependencies:
      '@shikijs/core': 2.5.0
      '@shikijs/types': 2.5.0

  '@shikijs/types@2.5.0':
    dependencies:
      '@shikijs/vscode-textmate': 10.0.2
      '@types/hast': 3.0.4

  '@shikijs/vscode-textmate@10.0.2': {}

  '@sinclair/typebox@0.27.8': {}

  '@sinonjs/commons@3.0.1':
    dependencies:
      type-detect: 4.0.8

  '@sinonjs/fake-timers@10.3.0':
    dependencies:
      '@sinonjs/commons': 3.0.1

  '@smithy/abort-controller@4.0.2':
    dependencies:
      '@smithy/types': 4.2.0
      tslib: 2.8.1

  '@smithy/config-resolver@4.1.2':
    dependencies:
      '@smithy/node-config-provider': 4.1.1
      '@smithy/types': 4.2.0
      '@smithy/util-config-provider': 4.0.0
      '@smithy/util-middleware': 4.0.2
      tslib: 2.8.1

  '@smithy/core@3.3.2':
    dependencies:
      '@smithy/middleware-serde': 4.0.4
      '@smithy/protocol-http': 5.1.0
      '@smithy/types': 4.2.0
      '@smithy/util-body-length-browser': 4.0.0
      '@smithy/util-middleware': 4.0.2
      '@smithy/util-stream': 4.2.0
      '@smithy/util-utf8': 4.0.0
      tslib: 2.8.1

  '@smithy/credential-provider-imds@4.0.4':
    dependencies:
      '@smithy/node-config-provider': 4.1.1
      '@smithy/property-provider': 4.0.2
      '@smithy/types': 4.2.0
      '@smithy/url-parser': 4.0.2
      tslib: 2.8.1

  '@smithy/eventstream-codec@4.0.2':
    dependencies:
      '@aws-crypto/crc32': 5.2.0
      '@smithy/types': 4.2.0
      '@smithy/util-hex-encoding': 4.0.0
      tslib: 2.8.1

  '@smithy/eventstream-serde-browser@4.0.2':
    dependencies:
      '@smithy/eventstream-serde-universal': 4.0.2
      '@smithy/types': 4.2.0
      tslib: 2.8.1

  '@smithy/eventstream-serde-config-resolver@4.1.0':
    dependencies:
      '@smithy/types': 4.2.0
      tslib: 2.8.1

  '@smithy/eventstream-serde-node@4.0.2':
    dependencies:
      '@smithy/eventstream-serde-universal': 4.0.2
      '@smithy/types': 4.2.0
      tslib: 2.8.1

  '@smithy/eventstream-serde-universal@4.0.2':
    dependencies:
      '@smithy/eventstream-codec': 4.0.2
      '@smithy/types': 4.2.0
      tslib: 2.8.1

  '@smithy/fetch-http-handler@5.0.2':
    dependencies:
      '@smithy/protocol-http': 5.1.0
      '@smithy/querystring-builder': 4.0.2
      '@smithy/types': 4.2.0
      '@smithy/util-base64': 4.0.0
      tslib: 2.8.1

  '@smithy/hash-node@4.0.2':
    dependencies:
      '@smithy/types': 4.2.0
      '@smithy/util-buffer-from': 4.0.0
      '@smithy/util-utf8': 4.0.0
      tslib: 2.8.1

  '@smithy/invalid-dependency@4.0.2':
    dependencies:
      '@smithy/types': 4.2.0
      tslib: 2.8.1

  '@smithy/is-array-buffer@2.2.0':
    dependencies:
      tslib: 2.8.1

  '@smithy/is-array-buffer@4.0.0':
    dependencies:
      tslib: 2.8.1

  '@smithy/middleware-content-length@4.0.2':
    dependencies:
      '@smithy/protocol-http': 5.1.0
      '@smithy/types': 4.2.0
      tslib: 2.8.1

  '@smithy/middleware-endpoint@4.1.5':
    dependencies:
      '@smithy/core': 3.3.2
      '@smithy/middleware-serde': 4.0.4
      '@smithy/node-config-provider': 4.1.1
      '@smithy/shared-ini-file-loader': 4.0.2
      '@smithy/types': 4.2.0
      '@smithy/url-parser': 4.0.2
      '@smithy/util-middleware': 4.0.2
      tslib: 2.8.1

  '@smithy/middleware-retry@4.1.6':
    dependencies:
      '@smithy/node-config-provider': 4.1.1
      '@smithy/protocol-http': 5.1.0
      '@smithy/service-error-classification': 4.0.3
      '@smithy/smithy-client': 4.2.5
      '@smithy/types': 4.2.0
      '@smithy/util-middleware': 4.0.2
      '@smithy/util-retry': 4.0.3
      tslib: 2.8.1
      uuid: 9.0.1

  '@smithy/middleware-serde@4.0.4':
    dependencies:
      '@smithy/protocol-http': 5.1.0
      '@smithy/types': 4.2.0
      tslib: 2.8.1

  '@smithy/middleware-stack@4.0.2':
    dependencies:
      '@smithy/types': 4.2.0
      tslib: 2.8.1

  '@smithy/node-config-provider@4.1.1':
    dependencies:
      '@smithy/property-provider': 4.0.2
      '@smithy/shared-ini-file-loader': 4.0.2
      '@smithy/types': 4.2.0
      tslib: 2.8.1

  '@smithy/node-http-handler@4.0.4':
    dependencies:
      '@smithy/abort-controller': 4.0.2
      '@smithy/protocol-http': 5.1.0
      '@smithy/querystring-builder': 4.0.2
      '@smithy/types': 4.2.0
      tslib: 2.8.1

  '@smithy/property-provider@4.0.2':
    dependencies:
      '@smithy/types': 4.2.0
      tslib: 2.8.1

  '@smithy/protocol-http@5.1.0':
    dependencies:
      '@smithy/types': 4.2.0
      tslib: 2.8.1

  '@smithy/querystring-builder@4.0.2':
    dependencies:
      '@smithy/types': 4.2.0
      '@smithy/util-uri-escape': 4.0.0
      tslib: 2.8.1

  '@smithy/querystring-parser@4.0.2':
    dependencies:
      '@smithy/types': 4.2.0
      tslib: 2.8.1

  '@smithy/service-error-classification@4.0.3':
    dependencies:
      '@smithy/types': 4.2.0

  '@smithy/shared-ini-file-loader@4.0.2':
    dependencies:
      '@smithy/types': 4.2.0
      tslib: 2.8.1

  '@smithy/signature-v4@5.1.0':
    dependencies:
      '@smithy/is-array-buffer': 4.0.0
      '@smithy/protocol-http': 5.1.0
      '@smithy/types': 4.2.0
      '@smithy/util-hex-encoding': 4.0.0
      '@smithy/util-middleware': 4.0.2
      '@smithy/util-uri-escape': 4.0.0
      '@smithy/util-utf8': 4.0.0
      tslib: 2.8.1

  '@smithy/smithy-client@4.2.5':
    dependencies:
      '@smithy/core': 3.3.2
      '@smithy/middleware-endpoint': 4.1.5
      '@smithy/middleware-stack': 4.0.2
      '@smithy/protocol-http': 5.1.0
      '@smithy/types': 4.2.0
      '@smithy/util-stream': 4.2.0
      tslib: 2.8.1

  '@smithy/types@4.2.0':
    dependencies:
      tslib: 2.8.1

  '@smithy/url-parser@4.0.2':
    dependencies:
      '@smithy/querystring-parser': 4.0.2
      '@smithy/types': 4.2.0
      tslib: 2.8.1

  '@smithy/util-base64@4.0.0':
    dependencies:
      '@smithy/util-buffer-from': 4.0.0
      '@smithy/util-utf8': 4.0.0
      tslib: 2.8.1

  '@smithy/util-body-length-browser@4.0.0':
    dependencies:
      tslib: 2.8.1

  '@smithy/util-body-length-node@4.0.0':
    dependencies:
      tslib: 2.8.1

  '@smithy/util-buffer-from@2.2.0':
    dependencies:
      '@smithy/is-array-buffer': 2.2.0
      tslib: 2.8.1

  '@smithy/util-buffer-from@4.0.0':
    dependencies:
      '@smithy/is-array-buffer': 4.0.0
      tslib: 2.8.1

  '@smithy/util-config-provider@4.0.0':
    dependencies:
      tslib: 2.8.1

  '@smithy/util-defaults-mode-browser@4.0.13':
    dependencies:
      '@smithy/property-provider': 4.0.2
      '@smithy/smithy-client': 4.2.5
      '@smithy/types': 4.2.0
      bowser: 2.11.0
      tslib: 2.8.1

  '@smithy/util-defaults-mode-node@4.0.13':
    dependencies:
      '@smithy/config-resolver': 4.1.2
      '@smithy/credential-provider-imds': 4.0.4
      '@smithy/node-config-provider': 4.1.1
      '@smithy/property-provider': 4.0.2
      '@smithy/smithy-client': 4.2.5
      '@smithy/types': 4.2.0
      tslib: 2.8.1

  '@smithy/util-endpoints@3.0.4':
    dependencies:
      '@smithy/node-config-provider': 4.1.1
      '@smithy/types': 4.2.0
      tslib: 2.8.1

  '@smithy/util-hex-encoding@4.0.0':
    dependencies:
      tslib: 2.8.1

  '@smithy/util-middleware@4.0.2':
    dependencies:
      '@smithy/types': 4.2.0
      tslib: 2.8.1

  '@smithy/util-retry@4.0.3':
    dependencies:
      '@smithy/service-error-classification': 4.0.3
      '@smithy/types': 4.2.0
      tslib: 2.8.1

  '@smithy/util-stream@4.2.0':
    dependencies:
      '@smithy/fetch-http-handler': 5.0.2
      '@smithy/node-http-handler': 4.0.4
      '@smithy/types': 4.2.0
      '@smithy/util-base64': 4.0.0
      '@smithy/util-buffer-from': 4.0.0
      '@smithy/util-hex-encoding': 4.0.0
      '@smithy/util-utf8': 4.0.0
      tslib: 2.8.1

  '@smithy/util-uri-escape@4.0.0':
    dependencies:
      tslib: 2.8.1

  '@smithy/util-utf8@2.3.0':
    dependencies:
      '@smithy/util-buffer-from': 2.2.0
      tslib: 2.8.1

  '@smithy/util-utf8@4.0.0':
    dependencies:
      '@smithy/util-buffer-from': 4.0.0
      tslib: 2.8.1

  '@tokenizer/token@0.3.0': {}

  '@types/babel__core@7.20.5':
    dependencies:
      '@babel/parser': 7.27.0
      '@babel/types': 7.27.0
      '@types/babel__generator': 7.27.0
      '@types/babel__template': 7.4.4
      '@types/babel__traverse': 7.20.7

  '@types/babel__generator@7.27.0':
    dependencies:
      '@babel/types': 7.27.0

  '@types/babel__template@7.4.4':
    dependencies:
      '@babel/parser': 7.27.0
      '@babel/types': 7.27.0

  '@types/babel__traverse@7.20.7':
    dependencies:
      '@babel/types': 7.27.0

  '@types/debug@4.1.12':
    dependencies:
      '@types/ms': 2.1.0

  '@types/estree@1.0.7': {}

  '@types/graceful-fs@4.1.9':
    dependencies:
      '@types/node': 22.15.18

  '@types/hast@3.0.4':
    dependencies:
      '@types/unist': 3.0.3

  '@types/istanbul-lib-coverage@2.0.6': {}

  '@types/istanbul-lib-report@3.0.3':
    dependencies:
      '@types/istanbul-lib-coverage': 2.0.6

  '@types/istanbul-reports@3.0.4':
    dependencies:
      '@types/istanbul-lib-report': 3.0.3

  '@types/jest@29.5.14':
    dependencies:
      expect: 29.7.0
      pretty-format: 29.7.0

  '@types/json-schema@7.0.15': {}

  '@types/linkify-it@5.0.0': {}

  '@types/markdown-it@14.1.2':
    dependencies:
      '@types/linkify-it': 5.0.0
      '@types/mdurl': 2.0.0

  '@types/mdast@4.0.4':
    dependencies:
      '@types/unist': 3.0.3

  '@types/mdurl@2.0.0': {}

  '@types/ms@2.1.0': {}

  '@types/node-fetch@2.6.12':
    dependencies:
      '@types/node': 22.15.18
      form-data: 4.0.2

<<<<<<< HEAD
  '@types/node@12.20.55': {}

  '@types/node@18.19.86':
    dependencies:
      undici-types: 5.26.5

  '@types/node@18.19.87':
=======
  '@types/node@18.19.100':
>>>>>>> 2219d4d4
    dependencies:
      undici-types: 5.26.5

  '@types/node@22.15.18':
    dependencies:
      undici-types: 6.21.0

  '@types/retry@0.12.0': {}

  '@types/stack-utils@2.0.3': {}

  '@types/tough-cookie@4.0.5': {}

  '@types/unist@3.0.3': {}

  '@types/uuid@10.0.0': {}

  '@types/uuid@9.0.8': {}

  '@types/web-bluetooth@0.0.21': {}

  '@types/yargs-parser@21.0.3': {}

  '@types/yargs@17.0.33':
    dependencies:
      '@types/yargs-parser': 21.0.3

  '@typescript-eslint/eslint-plugin@8.32.1(@typescript-eslint/parser@8.32.1(eslint@9.26.0)(typescript@5.8.3))(eslint@9.26.0)(typescript@5.8.3)':
    dependencies:
      '@eslint-community/regexpp': 4.12.1
      '@typescript-eslint/parser': 8.32.1(eslint@9.26.0)(typescript@5.8.3)
      '@typescript-eslint/scope-manager': 8.32.1
      '@typescript-eslint/type-utils': 8.32.1(eslint@9.26.0)(typescript@5.8.3)
      '@typescript-eslint/utils': 8.32.1(eslint@9.26.0)(typescript@5.8.3)
      '@typescript-eslint/visitor-keys': 8.32.1
      eslint: 9.26.0
      graphemer: 1.4.0
      ignore: 7.0.4
      natural-compare: 1.4.0
      ts-api-utils: 2.1.0(typescript@5.8.3)
      typescript: 5.8.3
    transitivePeerDependencies:
      - supports-color

  '@typescript-eslint/parser@8.32.1(eslint@9.26.0)(typescript@5.8.3)':
    dependencies:
      '@typescript-eslint/scope-manager': 8.32.1
      '@typescript-eslint/types': 8.32.1
      '@typescript-eslint/typescript-estree': 8.32.1(typescript@5.8.3)
      '@typescript-eslint/visitor-keys': 8.32.1
      debug: 4.4.0
      eslint: 9.26.0
      typescript: 5.8.3
    transitivePeerDependencies:
      - supports-color

  '@typescript-eslint/scope-manager@8.32.1':
    dependencies:
      '@typescript-eslint/types': 8.32.1
      '@typescript-eslint/visitor-keys': 8.32.1

  '@typescript-eslint/type-utils@8.32.1(eslint@9.26.0)(typescript@5.8.3)':
    dependencies:
      '@typescript-eslint/typescript-estree': 8.32.1(typescript@5.8.3)
      '@typescript-eslint/utils': 8.32.1(eslint@9.26.0)(typescript@5.8.3)
      debug: 4.4.1
      eslint: 9.26.0
      ts-api-utils: 2.1.0(typescript@5.8.3)
      typescript: 5.8.3
    transitivePeerDependencies:
      - supports-color

  '@typescript-eslint/types@8.32.1': {}

  '@typescript-eslint/typescript-estree@8.32.1(typescript@5.8.3)':
    dependencies:
      '@typescript-eslint/types': 8.32.1
      '@typescript-eslint/visitor-keys': 8.32.1
      debug: 4.4.1
      fast-glob: 3.3.3
      is-glob: 4.0.3
      minimatch: 9.0.5
      semver: 7.7.2
      ts-api-utils: 2.1.0(typescript@5.8.3)
      typescript: 5.8.3
    transitivePeerDependencies:
      - supports-color

  '@typescript-eslint/utils@8.32.1(eslint@9.26.0)(typescript@5.8.3)':
    dependencies:
      '@eslint-community/eslint-utils': 4.7.0(eslint@9.26.0)
      '@typescript-eslint/scope-manager': 8.32.1
      '@typescript-eslint/types': 8.32.1
      '@typescript-eslint/typescript-estree': 8.32.1(typescript@5.8.3)
      eslint: 9.26.0
      typescript: 5.8.3
    transitivePeerDependencies:
      - supports-color

  '@typescript-eslint/visitor-keys@8.32.1':
    dependencies:
      '@typescript-eslint/types': 8.32.1
      eslint-visitor-keys: 4.2.0

  '@ungap/structured-clone@1.3.0': {}

  '@vitejs/plugin-vue@5.2.4(vite@5.4.19(@types/node@22.15.18))(vue@3.5.13(typescript@5.8.3))':
    dependencies:
      vite: 5.4.19(@types/node@22.15.18)
      vue: 3.5.13(typescript@5.8.3)

  '@vue/compiler-core@3.5.13':
    dependencies:
      '@babel/parser': 7.27.0
      '@vue/shared': 3.5.13
      entities: 4.5.0
      estree-walker: 2.0.2
      source-map-js: 1.2.1

  '@vue/compiler-dom@3.5.13':
    dependencies:
      '@vue/compiler-core': 3.5.13
      '@vue/shared': 3.5.13

  '@vue/compiler-sfc@3.5.13':
    dependencies:
      '@babel/parser': 7.27.0
      '@vue/compiler-core': 3.5.13
      '@vue/compiler-dom': 3.5.13
      '@vue/compiler-ssr': 3.5.13
      '@vue/shared': 3.5.13
      estree-walker: 2.0.2
      magic-string: 0.30.17
      postcss: 8.5.3
      source-map-js: 1.2.1

  '@vue/compiler-ssr@3.5.13':
    dependencies:
      '@vue/compiler-dom': 3.5.13
      '@vue/shared': 3.5.13

  '@vue/devtools-api@7.7.6':
    dependencies:
      '@vue/devtools-kit': 7.7.6

  '@vue/devtools-kit@7.7.6':
    dependencies:
      '@vue/devtools-shared': 7.7.6
      birpc: 2.3.0
      hookable: 5.5.3
      mitt: 3.0.1
      perfect-debounce: 1.0.0
      speakingurl: 14.0.1
      superjson: 2.2.2

  '@vue/devtools-shared@7.7.6':
    dependencies:
      rfdc: 1.4.1

  '@vue/reactivity@3.5.13':
    dependencies:
      '@vue/shared': 3.5.13

  '@vue/runtime-core@3.5.13':
    dependencies:
      '@vue/reactivity': 3.5.13
      '@vue/shared': 3.5.13

  '@vue/runtime-dom@3.5.13':
    dependencies:
      '@vue/reactivity': 3.5.13
      '@vue/runtime-core': 3.5.13
      '@vue/shared': 3.5.13
      csstype: 3.1.3

  '@vue/server-renderer@3.5.13(vue@3.5.13(typescript@5.8.3))':
    dependencies:
      '@vue/compiler-ssr': 3.5.13
      '@vue/shared': 3.5.13
      vue: 3.5.13(typescript@5.8.3)

  '@vue/shared@3.5.13': {}

  '@vueuse/core@12.8.2(typescript@5.8.3)':
    dependencies:
      '@types/web-bluetooth': 0.0.21
      '@vueuse/metadata': 12.8.2
      '@vueuse/shared': 12.8.2(typescript@5.8.3)
      vue: 3.5.13(typescript@5.8.3)
    transitivePeerDependencies:
      - typescript

  '@vueuse/integrations@12.8.2(axios@1.9.0)(focus-trap@7.6.4)(typescript@5.8.3)':
    dependencies:
      '@vueuse/core': 12.8.2(typescript@5.8.3)
      '@vueuse/shared': 12.8.2(typescript@5.8.3)
      vue: 3.5.13(typescript@5.8.3)
    optionalDependencies:
      axios: 1.9.0(debug@4.4.1)
      focus-trap: 7.6.4
    transitivePeerDependencies:
      - typescript

  '@vueuse/metadata@12.8.2': {}

  '@vueuse/shared@12.8.2(typescript@5.8.3)':
    dependencies:
      vue: 3.5.13(typescript@5.8.3)
    transitivePeerDependencies:
      - typescript

  abort-controller@3.0.0:
    dependencies:
      event-target-shim: 5.0.1

  accepts@2.0.0:
    dependencies:
      mime-types: 3.0.1
      negotiator: 1.0.0

  acorn-jsx@5.3.2(acorn@8.14.1):
    dependencies:
      acorn: 8.14.1

  acorn@8.14.1: {}

  agentkeepalive@4.6.0:
    dependencies:
      humanize-ms: 1.2.1

  ajv@6.12.6:
    dependencies:
      fast-deep-equal: 3.1.3
      fast-json-stable-stringify: 2.1.0
      json-schema-traverse: 0.4.1
      uri-js: 4.4.1

  ajv@8.17.1:
    dependencies:
      fast-deep-equal: 3.1.3
      fast-uri: 3.0.6
      json-schema-traverse: 1.0.0
      require-from-string: 2.0.2

  algoliasearch@5.25.0:
    dependencies:
      '@algolia/client-abtesting': 5.25.0
      '@algolia/client-analytics': 5.25.0
      '@algolia/client-common': 5.25.0
      '@algolia/client-insights': 5.25.0
      '@algolia/client-personalization': 5.25.0
      '@algolia/client-query-suggestions': 5.25.0
      '@algolia/client-search': 5.25.0
      '@algolia/ingestion': 1.25.0
      '@algolia/monitoring': 1.25.0
      '@algolia/recommend': 5.25.0
      '@algolia/requester-browser-xhr': 5.25.0
      '@algolia/requester-fetch': 5.25.0
      '@algolia/requester-node-http': 5.25.0

  ansi-align@3.0.1:
    dependencies:
      string-width: 4.2.3

  ansi-colors@4.1.3: {}

  ansi-escapes@4.3.2:
    dependencies:
      type-fest: 0.21.3

  ansi-regex@5.0.1: {}

  ansi-regex@6.1.0: {}

  ansi-styles@4.3.0:
    dependencies:
      color-convert: 2.0.1

  ansi-styles@5.2.0: {}

  ansi-styles@6.2.1: {}

  anymatch@3.1.3:
    dependencies:
      normalize-path: 3.0.0
      picomatch: 2.3.1

  argparse@1.0.10:
    dependencies:
      sprintf-js: 1.0.3

  argparse@2.0.1: {}

  array-union@2.1.0: {}

  astral-regex@2.0.0: {}

  asynckit@0.4.0: {}

  axios@1.9.0(debug@4.4.1):
    dependencies:
      follow-redirects: 1.15.9(debug@4.4.1)
      form-data: 4.0.0
      proxy-from-env: 1.1.0
    transitivePeerDependencies:
      - debug

  babel-jest@29.7.0(@babel/core@7.26.10):
    dependencies:
      '@babel/core': 7.26.10
      '@jest/transform': 29.7.0
      '@types/babel__core': 7.20.5
      babel-plugin-istanbul: 6.1.1
      babel-preset-jest: 29.6.3(@babel/core@7.26.10)
      chalk: 4.1.2
      graceful-fs: 4.2.11
      slash: 3.0.0
    transitivePeerDependencies:
      - supports-color

  babel-plugin-istanbul@6.1.1:
    dependencies:
      '@babel/helper-plugin-utils': 7.26.5
      '@istanbuljs/load-nyc-config': 1.1.0
      '@istanbuljs/schema': 0.1.3
      istanbul-lib-instrument: 5.2.1
      test-exclude: 6.0.0
    transitivePeerDependencies:
      - supports-color

  babel-plugin-jest-hoist@29.6.3:
    dependencies:
      '@babel/template': 7.27.0
      '@babel/types': 7.27.0
      '@types/babel__core': 7.20.5
      '@types/babel__traverse': 7.20.7

  babel-preset-current-node-syntax@1.1.0(@babel/core@7.26.10):
    dependencies:
      '@babel/core': 7.26.10
      '@babel/plugin-syntax-async-generators': 7.8.4(@babel/core@7.26.10)
      '@babel/plugin-syntax-bigint': 7.8.3(@babel/core@7.26.10)
      '@babel/plugin-syntax-class-properties': 7.12.13(@babel/core@7.26.10)
      '@babel/plugin-syntax-class-static-block': 7.14.5(@babel/core@7.26.10)
      '@babel/plugin-syntax-import-attributes': 7.26.0(@babel/core@7.26.10)
      '@babel/plugin-syntax-import-meta': 7.10.4(@babel/core@7.26.10)
      '@babel/plugin-syntax-json-strings': 7.8.3(@babel/core@7.26.10)
      '@babel/plugin-syntax-logical-assignment-operators': 7.10.4(@babel/core@7.26.10)
      '@babel/plugin-syntax-nullish-coalescing-operator': 7.8.3(@babel/core@7.26.10)
      '@babel/plugin-syntax-numeric-separator': 7.10.4(@babel/core@7.26.10)
      '@babel/plugin-syntax-object-rest-spread': 7.8.3(@babel/core@7.26.10)
      '@babel/plugin-syntax-optional-catch-binding': 7.8.3(@babel/core@7.26.10)
      '@babel/plugin-syntax-optional-chaining': 7.8.3(@babel/core@7.26.10)
      '@babel/plugin-syntax-private-property-in-object': 7.14.5(@babel/core@7.26.10)
      '@babel/plugin-syntax-top-level-await': 7.14.5(@babel/core@7.26.10)

  babel-preset-jest@29.6.3(@babel/core@7.26.10):
    dependencies:
      '@babel/core': 7.26.10
      babel-plugin-jest-hoist: 29.6.3
      babel-preset-current-node-syntax: 1.1.0(@babel/core@7.26.10)

  balanced-match@1.0.2: {}

  base64-js@1.5.1: {}

  better-path-resolve@1.0.0:
    dependencies:
      is-windows: 1.0.2

  binary-extensions@2.3.0: {}

  birpc@2.3.0: {}

  body-parser@2.2.0:
    dependencies:
      bytes: 3.1.2
      content-type: 1.0.5
      debug: 4.4.0
      http-errors: 2.0.0
      iconv-lite: 0.6.3
      on-finished: 2.4.1
      qs: 6.14.0
      raw-body: 3.0.0
      type-is: 2.0.1
    transitivePeerDependencies:
      - supports-color

  bowser@2.11.0: {}

  boxen@8.0.1:
    dependencies:
      ansi-align: 3.0.1
      camelcase: 8.0.0
      chalk: 5.4.1
      cli-boxes: 3.0.0
      string-width: 7.2.0
      type-fest: 4.40.0
      widest-line: 5.0.0
      wrap-ansi: 9.0.0

  brace-expansion@1.1.11:
    dependencies:
      balanced-match: 1.0.2
      concat-map: 0.0.1

  brace-expansion@2.0.1:
    dependencies:
      balanced-match: 1.0.2

  braces@3.0.3:
    dependencies:
      fill-range: 7.1.1

  browserslist@4.24.4:
    dependencies:
      caniuse-lite: 1.0.30001713
      electron-to-chromium: 1.5.137
      node-releases: 2.0.19
      update-browserslist-db: 1.1.3(browserslist@4.24.4)

  bser@2.1.1:
    dependencies:
      node-int64: 0.4.0

  buffer-equal-constant-time@1.0.1: {}

  buffer-from@1.1.2: {}

  buffer@6.0.3:
    dependencies:
      base64-js: 1.5.1
      ieee754: 1.2.1

  bytes@3.1.2: {}

  call-bind-apply-helpers@1.0.2:
    dependencies:
      es-errors: 1.3.0
      function-bind: 1.1.2

  call-bound@1.0.4:
    dependencies:
      call-bind-apply-helpers: 1.0.2
      get-intrinsic: 1.3.0

  callsites@3.1.0: {}

  camelcase@5.3.1: {}

  camelcase@6.3.0: {}

  camelcase@8.0.0: {}

  caniuse-lite@1.0.30001713: {}

  ccount@2.0.1: {}

  chalk@4.1.2:
    dependencies:
      ansi-styles: 4.3.0
      supports-color: 7.2.0

  chalk@5.4.1: {}

  char-regex@1.0.2: {}

<<<<<<< HEAD
  chardet@0.7.0: {}
=======
  character-entities-html4@2.1.0: {}

  character-entities-legacy@3.0.0: {}
>>>>>>> 2219d4d4

  ci-info@3.9.0: {}

  cjs-module-lexer@1.4.3: {}

  cli-boxes@3.0.0: {}

  cli-cursor@5.0.0:
    dependencies:
      restore-cursor: 5.1.0

  cli-spinners@2.9.2: {}

  cliui@8.0.1:
    dependencies:
      string-width: 4.2.3
      strip-ansi: 6.0.1
      wrap-ansi: 7.0.0

  co@4.6.0: {}

  collect-v8-coverage@1.0.2: {}

  color-convert@2.0.1:
    dependencies:
      color-name: 1.1.4

  color-name@1.1.4: {}

  combined-stream@1.0.8:
    dependencies:
      delayed-stream: 1.0.0

  comma-separated-tokens@2.0.3: {}

  concat-map@0.0.1: {}

  console-table-printer@2.12.1:
    dependencies:
      simple-wcswidth: 1.0.1

  content-disposition@1.0.0:
    dependencies:
      safe-buffer: 5.2.1

  content-type@1.0.5: {}

  convert-source-map@2.0.0: {}

  cookie-signature@1.2.2: {}

  cookie@0.7.2: {}

  copy-anything@3.0.5:
    dependencies:
      is-what: 4.1.16

  cors@2.8.5:
    dependencies:
      object-assign: 4.1.1
      vary: 1.1.2

  create-jest@29.7.0(@types/node@22.15.18):
    dependencies:
      '@jest/types': 29.6.3
      chalk: 4.1.2
      exit: 0.1.2
      graceful-fs: 4.2.11
      jest-config: 29.7.0(@types/node@22.15.18)
      jest-util: 29.7.0
      prompts: 2.4.2
    transitivePeerDependencies:
      - '@types/node'
      - babel-plugin-macros
      - supports-color
      - ts-node

  cross-spawn@7.0.6:
    dependencies:
      path-key: 3.1.1
      shebang-command: 2.0.0
      which: 2.0.2

  csstype@3.1.3: {}

  debug@4.4.0:
    dependencies:
      ms: 2.1.3

  debug@4.4.1:
    dependencies:
      ms: 2.1.3

  decamelize@1.2.0: {}

  dedent@1.5.3: {}

  deep-is@0.1.4: {}

  deepmerge@4.3.1: {}

  delayed-stream@1.0.0: {}

  depd@2.0.0: {}

<<<<<<< HEAD
  detect-indent@6.1.0: {}
=======
  dequal@2.0.3: {}
>>>>>>> 2219d4d4

  detect-newline@3.1.0: {}

  devlop@1.1.0:
    dependencies:
      dequal: 2.0.3

  diff-sequences@29.6.3: {}

  dir-glob@3.0.1:
    dependencies:
      path-type: 4.0.0

  dotenv@16.5.0: {}

  dunder-proto@1.0.1:
    dependencies:
      call-bind-apply-helpers: 1.0.2
      es-errors: 1.3.0
      gopd: 1.2.0

  ecdsa-sig-formatter@1.0.11:
    dependencies:
      safe-buffer: 5.2.1

  ee-first@1.1.1: {}

  electron-to-chromium@1.5.137: {}

  emittery@0.13.1: {}

  emoji-regex-xs@1.0.0: {}

  emoji-regex@10.4.0: {}

  emoji-regex@8.0.0: {}

  encodeurl@2.0.0: {}

<<<<<<< HEAD
  enquirer@2.4.1:
    dependencies:
      ansi-colors: 4.1.3
      strip-ansi: 6.0.1
=======
  entities@4.5.0: {}
>>>>>>> 2219d4d4

  error-ex@1.3.2:
    dependencies:
      is-arrayish: 0.2.1

  es-define-property@1.0.1: {}

  es-errors@1.3.0: {}

  es-object-atoms@1.1.1:
    dependencies:
      es-errors: 1.3.0

  es-set-tostringtag@2.1.0:
    dependencies:
      es-errors: 1.3.0
      get-intrinsic: 1.3.0
      has-tostringtag: 1.0.2
      hasown: 2.0.2

  esbuild@0.21.5:
    optionalDependencies:
      '@esbuild/aix-ppc64': 0.21.5
      '@esbuild/android-arm': 0.21.5
      '@esbuild/android-arm64': 0.21.5
      '@esbuild/android-x64': 0.21.5
      '@esbuild/darwin-arm64': 0.21.5
      '@esbuild/darwin-x64': 0.21.5
      '@esbuild/freebsd-arm64': 0.21.5
      '@esbuild/freebsd-x64': 0.21.5
      '@esbuild/linux-arm': 0.21.5
      '@esbuild/linux-arm64': 0.21.5
      '@esbuild/linux-ia32': 0.21.5
      '@esbuild/linux-loong64': 0.21.5
      '@esbuild/linux-mips64el': 0.21.5
      '@esbuild/linux-ppc64': 0.21.5
      '@esbuild/linux-riscv64': 0.21.5
      '@esbuild/linux-s390x': 0.21.5
      '@esbuild/linux-x64': 0.21.5
      '@esbuild/netbsd-x64': 0.21.5
      '@esbuild/openbsd-x64': 0.21.5
      '@esbuild/sunos-x64': 0.21.5
      '@esbuild/win32-arm64': 0.21.5
      '@esbuild/win32-ia32': 0.21.5
      '@esbuild/win32-x64': 0.21.5

  esbuild@0.25.4:
    optionalDependencies:
      '@esbuild/aix-ppc64': 0.25.4
      '@esbuild/android-arm': 0.25.4
      '@esbuild/android-arm64': 0.25.4
      '@esbuild/android-x64': 0.25.4
      '@esbuild/darwin-arm64': 0.25.4
      '@esbuild/darwin-x64': 0.25.4
      '@esbuild/freebsd-arm64': 0.25.4
      '@esbuild/freebsd-x64': 0.25.4
      '@esbuild/linux-arm': 0.25.4
      '@esbuild/linux-arm64': 0.25.4
      '@esbuild/linux-ia32': 0.25.4
      '@esbuild/linux-loong64': 0.25.4
      '@esbuild/linux-mips64el': 0.25.4
      '@esbuild/linux-ppc64': 0.25.4
      '@esbuild/linux-riscv64': 0.25.4
      '@esbuild/linux-s390x': 0.25.4
      '@esbuild/linux-x64': 0.25.4
      '@esbuild/netbsd-arm64': 0.25.4
      '@esbuild/netbsd-x64': 0.25.4
      '@esbuild/openbsd-arm64': 0.25.4
      '@esbuild/openbsd-x64': 0.25.4
      '@esbuild/sunos-x64': 0.25.4
      '@esbuild/win32-arm64': 0.25.4
      '@esbuild/win32-ia32': 0.25.4
      '@esbuild/win32-x64': 0.25.4

  escalade@3.2.0: {}

  escape-html@1.0.3: {}

  escape-string-regexp@2.0.0: {}

  escape-string-regexp@4.0.0: {}

  eslint-scope@8.3.0:
    dependencies:
      esrecurse: 4.3.0
      estraverse: 5.3.0

  eslint-visitor-keys@3.4.3: {}

  eslint-visitor-keys@4.2.0: {}

  eslint@9.26.0:
    dependencies:
      '@eslint-community/eslint-utils': 4.6.0(eslint@9.26.0)
      '@eslint-community/regexpp': 4.12.1
      '@eslint/config-array': 0.20.0
      '@eslint/config-helpers': 0.2.1
      '@eslint/core': 0.13.0
      '@eslint/eslintrc': 3.3.1
      '@eslint/js': 9.26.0
      '@eslint/plugin-kit': 0.2.8
      '@humanfs/node': 0.16.6
      '@humanwhocodes/module-importer': 1.0.1
      '@humanwhocodes/retry': 0.4.2
      '@modelcontextprotocol/sdk': 1.11.0
      '@types/estree': 1.0.7
      '@types/json-schema': 7.0.15
      ajv: 6.12.6
      chalk: 4.1.2
      cross-spawn: 7.0.6
      debug: 4.4.0
      escape-string-regexp: 4.0.0
      eslint-scope: 8.3.0
      eslint-visitor-keys: 4.2.0
      espree: 10.3.0
      esquery: 1.6.0
      esutils: 2.0.3
      fast-deep-equal: 3.1.3
      file-entry-cache: 8.0.0
      find-up: 5.0.0
      glob-parent: 6.0.2
      ignore: 5.3.2
      imurmurhash: 0.1.4
      is-glob: 4.0.3
      json-stable-stringify-without-jsonify: 1.0.1
      lodash.merge: 4.6.2
      minimatch: 3.1.2
      natural-compare: 1.4.0
      optionator: 0.9.4
      zod: 3.24.4
    transitivePeerDependencies:
      - supports-color

  espree@10.3.0:
    dependencies:
      acorn: 8.14.1
      acorn-jsx: 5.3.2(acorn@8.14.1)
      eslint-visitor-keys: 4.2.0

  esprima@4.0.1: {}

  esquery@1.6.0:
    dependencies:
      estraverse: 5.3.0

  esrecurse@4.3.0:
    dependencies:
      estraverse: 5.3.0

  estraverse@5.3.0: {}

  estree-walker@2.0.2: {}

  esutils@2.0.3: {}

  etag@1.8.1: {}

  event-target-shim@5.0.1: {}

  eventemitter3@4.0.7: {}

  events@3.3.0: {}

  eventsource-parser@3.0.1: {}

  eventsource@3.0.6:
    dependencies:
      eventsource-parser: 3.0.1

  execa@5.1.1:
    dependencies:
      cross-spawn: 7.0.6
      get-stream: 6.0.1
      human-signals: 2.1.0
      is-stream: 2.0.1
      merge-stream: 2.0.0
      npm-run-path: 4.0.1
      onetime: 5.1.2
      signal-exit: 3.0.7
      strip-final-newline: 2.0.0

  exit@0.1.2: {}

  expect@29.7.0:
    dependencies:
      '@jest/expect-utils': 29.7.0
      jest-get-type: 29.6.3
      jest-matcher-utils: 29.7.0
      jest-message-util: 29.7.0
      jest-util: 29.7.0

  expr-eval@2.0.2: {}

  express-rate-limit@7.5.0(express@5.1.0):
    dependencies:
      express: 5.1.0

  express@5.1.0:
    dependencies:
      accepts: 2.0.0
      body-parser: 2.2.0
      content-disposition: 1.0.0
      content-type: 1.0.5
      cookie: 0.7.2
      cookie-signature: 1.2.2
      debug: 4.4.0
      encodeurl: 2.0.0
      escape-html: 1.0.3
      etag: 1.8.1
      finalhandler: 2.1.0
      fresh: 2.0.0
      http-errors: 2.0.0
      merge-descriptors: 2.0.0
      mime-types: 3.0.1
      on-finished: 2.4.1
      once: 1.4.0
      parseurl: 1.3.3
      proxy-addr: 2.0.7
      qs: 6.14.0
      range-parser: 1.2.1
      router: 2.2.0
      send: 1.2.0
      serve-static: 2.2.0
      statuses: 2.0.1
      type-is: 2.0.1
      vary: 1.1.2
    transitivePeerDependencies:
      - supports-color

  extend@3.0.2: {}

  extendable-error@0.1.7: {}

  external-editor@3.1.0:
    dependencies:
      chardet: 0.7.0
      iconv-lite: 0.4.24
      tmp: 0.0.33

  fast-deep-equal@3.1.3: {}

  fast-glob@3.3.3:
    dependencies:
      '@nodelib/fs.stat': 2.0.5
      '@nodelib/fs.walk': 1.2.8
      glob-parent: 5.1.2
      merge2: 1.4.1
      micromatch: 4.0.8

  fast-json-stable-stringify@2.1.0: {}

  fast-levenshtein@2.0.6: {}

  fast-uri@3.0.6: {}

  fast-xml-parser@4.4.1:
    dependencies:
      strnum: 1.1.2

  fastq@1.19.1:
    dependencies:
      reusify: 1.1.0

  fb-watchman@2.0.2:
    dependencies:
      bser: 2.1.1

  figures@6.1.0:
    dependencies:
      is-unicode-supported: 2.1.0

  file-entry-cache@8.0.0:
    dependencies:
      flat-cache: 4.0.1

  file-type@16.5.4:
    dependencies:
      readable-web-to-node-stream: 3.0.4
      strtok3: 6.3.0
      token-types: 4.2.1

  fill-range@7.1.1:
    dependencies:
      to-regex-range: 5.0.1

  finalhandler@2.1.0:
    dependencies:
      debug: 4.4.0
      encodeurl: 2.0.0
      escape-html: 1.0.3
      on-finished: 2.4.1
      parseurl: 1.3.3
      statuses: 2.0.1
    transitivePeerDependencies:
      - supports-color

  find-up@4.1.0:
    dependencies:
      locate-path: 5.0.0
      path-exists: 4.0.0

  find-up@5.0.0:
    dependencies:
      locate-path: 6.0.0
      path-exists: 4.0.0

  flat-cache@4.0.1:
    dependencies:
      flatted: 3.3.3
      keyv: 4.5.4

  flat@5.0.2: {}

  flatted@3.3.3: {}

  focus-trap@7.6.4:
    dependencies:
      tabbable: 6.2.0

  follow-redirects@1.15.9(debug@4.4.1):
    optionalDependencies:
      debug: 4.4.1

  form-data-encoder@1.7.2: {}

  form-data@4.0.0:
    dependencies:
      asynckit: 0.4.0
      combined-stream: 1.0.8
      mime-types: 2.1.35

  form-data@4.0.2:
    dependencies:
      asynckit: 0.4.0
      combined-stream: 1.0.8
      es-set-tostringtag: 2.1.0
      mime-types: 2.1.35

  formdata-node@4.4.1:
    dependencies:
      node-domexception: 1.0.0
      web-streams-polyfill: 4.0.0-beta.3

  forwarded@0.2.0: {}

  fresh@2.0.0: {}

  fs-extra@7.0.1:
    dependencies:
      graceful-fs: 4.2.11
      jsonfile: 4.0.0
      universalify: 0.1.2

  fs-extra@8.1.0:
    dependencies:
      graceful-fs: 4.2.11
      jsonfile: 4.0.0
      universalify: 0.1.2

  fs.realpath@1.0.0: {}

  fsevents@2.3.2:
    optional: true

  fsevents@2.3.3:
    optional: true

  function-bind@1.1.2: {}

  gensync@1.0.0-beta.2: {}

  get-caller-file@2.0.5: {}

  get-east-asian-width@1.3.0: {}

  get-intrinsic@1.3.0:
    dependencies:
      call-bind-apply-helpers: 1.0.2
      es-define-property: 1.0.1
      es-errors: 1.3.0
      es-object-atoms: 1.1.1
      function-bind: 1.1.2
      get-proto: 1.0.1
      gopd: 1.2.0
      has-symbols: 1.1.0
      hasown: 2.0.2
      math-intrinsics: 1.1.0

  get-package-type@0.1.0: {}

  get-proto@1.0.1:
    dependencies:
      dunder-proto: 1.0.1
      es-object-atoms: 1.1.1

  get-stream@6.0.1: {}

  glob-parent@5.1.2:
    dependencies:
      is-glob: 4.0.3

  glob-parent@6.0.2:
    dependencies:
      is-glob: 4.0.3

  glob@7.2.3:
    dependencies:
      fs.realpath: 1.0.0
      inflight: 1.0.6
      inherits: 2.0.4
      minimatch: 3.1.2
      once: 1.4.0
      path-is-absolute: 1.0.1

  globals@11.12.0: {}

  globals@14.0.0: {}

  globby@11.1.0:
    dependencies:
      array-union: 2.1.0
      dir-glob: 3.0.1
      fast-glob: 3.3.3
      ignore: 5.3.2
      merge2: 1.4.1
      slash: 3.0.0

  gopd@1.2.0: {}

  graceful-fs@4.2.11: {}

  graphemer@1.4.0: {}

  has-flag@4.0.0: {}

  has-symbols@1.1.0: {}

  has-tostringtag@1.0.2:
    dependencies:
      has-symbols: 1.1.0

  hasown@2.0.2:
    dependencies:
      function-bind: 1.1.2

  hast-util-to-html@9.0.5:
    dependencies:
      '@types/hast': 3.0.4
      '@types/unist': 3.0.3
      ccount: 2.0.1
      comma-separated-tokens: 2.0.3
      hast-util-whitespace: 3.0.0
      html-void-elements: 3.0.0
      mdast-util-to-hast: 13.2.0
      property-information: 7.1.0
      space-separated-tokens: 2.0.2
      stringify-entities: 4.0.4
      zwitch: 2.0.4

  hast-util-whitespace@3.0.0:
    dependencies:
      '@types/hast': 3.0.4

  hookable@5.5.3: {}

  html-escaper@2.0.2: {}

  html-void-elements@3.0.0: {}

  http-errors@2.0.0:
    dependencies:
      depd: 2.0.0
      inherits: 2.0.4
      setprototypeof: 1.2.0
      statuses: 2.0.1
      toidentifier: 1.0.1

  human-id@4.1.1: {}

  human-signals@2.1.0: {}

  humanize-ms@1.2.1:
    dependencies:
      ms: 2.1.3

  ibm-cloud-sdk-core@5.3.2:
    dependencies:
      '@types/debug': 4.1.12
      '@types/node': 18.19.100
      '@types/tough-cookie': 4.0.5
      axios: 1.9.0(debug@4.4.1)
      camelcase: 6.3.0
      debug: 4.4.1
      dotenv: 16.5.0
      extend: 3.0.2
      file-type: 16.5.4
      form-data: 4.0.0
      isstream: 0.1.2
      jsonwebtoken: 9.0.2
      mime-types: 2.1.35
      retry-axios: 2.6.0(axios@1.9.0)
      tough-cookie: 4.1.4
    transitivePeerDependencies:
      - supports-color

  iconv-lite@0.4.24:
    dependencies:
      safer-buffer: 2.1.2

  iconv-lite@0.6.3:
    dependencies:
      safer-buffer: 2.1.2

  ieee754@1.2.1: {}

  ignore@5.3.2: {}

  ignore@7.0.4: {}

  import-fresh@3.3.1:
    dependencies:
      parent-module: 1.0.1
      resolve-from: 4.0.0

  import-local@3.2.0:
    dependencies:
      pkg-dir: 4.2.0
      resolve-cwd: 3.0.0

  imurmurhash@0.1.4: {}

  inflight@1.0.6:
    dependencies:
      once: 1.4.0
      wrappy: 1.0.2

  inherits@2.0.4: {}

  ipaddr.js@1.9.1: {}

  is-arrayish@0.2.1: {}

  is-core-module@2.16.1:
    dependencies:
      hasown: 2.0.2

  is-extglob@2.1.1: {}

  is-fullwidth-code-point@3.0.0: {}

  is-generator-fn@2.1.0: {}

  is-glob@4.0.3:
    dependencies:
      is-extglob: 2.1.1

  is-interactive@2.0.0: {}

  is-number@7.0.0: {}

  is-promise@4.0.0: {}

  is-stream@2.0.1: {}

  is-subdir@1.2.0:
    dependencies:
      better-path-resolve: 1.0.0

  is-unicode-supported@1.3.0: {}

  is-unicode-supported@2.1.0: {}

<<<<<<< HEAD
  is-windows@1.0.2: {}
=======
  is-what@4.1.16: {}
>>>>>>> 2219d4d4

  isexe@2.0.0: {}

  isstream@0.1.2: {}

  istanbul-lib-coverage@3.2.2: {}

  istanbul-lib-instrument@5.2.1:
    dependencies:
      '@babel/core': 7.26.10
      '@babel/parser': 7.27.0
      '@istanbuljs/schema': 0.1.3
      istanbul-lib-coverage: 3.2.2
      semver: 6.3.1
    transitivePeerDependencies:
      - supports-color

  istanbul-lib-instrument@6.0.3:
    dependencies:
      '@babel/core': 7.26.10
      '@babel/parser': 7.27.0
      '@istanbuljs/schema': 0.1.3
      istanbul-lib-coverage: 3.2.2
      semver: 7.7.1
    transitivePeerDependencies:
      - supports-color

  istanbul-lib-report@3.0.1:
    dependencies:
      istanbul-lib-coverage: 3.2.2
      make-dir: 4.0.0
      supports-color: 7.2.0

  istanbul-lib-source-maps@4.0.1:
    dependencies:
      debug: 4.4.1
      istanbul-lib-coverage: 3.2.2
      source-map: 0.6.1
    transitivePeerDependencies:
      - supports-color

  istanbul-reports@3.1.7:
    dependencies:
      html-escaper: 2.0.2
      istanbul-lib-report: 3.0.1

  jest-changed-files@29.7.0:
    dependencies:
      execa: 5.1.1
      jest-util: 29.7.0
      p-limit: 3.1.0

  jest-circus@29.7.0:
    dependencies:
      '@jest/environment': 29.7.0
      '@jest/expect': 29.7.0
      '@jest/test-result': 29.7.0
      '@jest/types': 29.6.3
      '@types/node': 22.15.18
      chalk: 4.1.2
      co: 4.6.0
      dedent: 1.5.3
      is-generator-fn: 2.1.0
      jest-each: 29.7.0
      jest-matcher-utils: 29.7.0
      jest-message-util: 29.7.0
      jest-runtime: 29.7.0
      jest-snapshot: 29.7.0
      jest-util: 29.7.0
      p-limit: 3.1.0
      pretty-format: 29.7.0
      pure-rand: 6.1.0
      slash: 3.0.0
      stack-utils: 2.0.6
    transitivePeerDependencies:
      - babel-plugin-macros
      - supports-color

  jest-cli@29.7.0(@types/node@22.15.18):
    dependencies:
      '@jest/core': 29.7.0
      '@jest/test-result': 29.7.0
      '@jest/types': 29.6.3
      chalk: 4.1.2
      create-jest: 29.7.0(@types/node@22.15.18)
      exit: 0.1.2
      import-local: 3.2.0
      jest-config: 29.7.0(@types/node@22.15.18)
      jest-util: 29.7.0
      jest-validate: 29.7.0
      yargs: 17.7.2
    transitivePeerDependencies:
      - '@types/node'
      - babel-plugin-macros
      - supports-color
      - ts-node

  jest-config@29.7.0(@types/node@22.15.18):
    dependencies:
      '@babel/core': 7.26.10
      '@jest/test-sequencer': 29.7.0
      '@jest/types': 29.6.3
      babel-jest: 29.7.0(@babel/core@7.26.10)
      chalk: 4.1.2
      ci-info: 3.9.0
      deepmerge: 4.3.1
      glob: 7.2.3
      graceful-fs: 4.2.11
      jest-circus: 29.7.0
      jest-environment-node: 29.7.0
      jest-get-type: 29.6.3
      jest-regex-util: 29.6.3
      jest-resolve: 29.7.0
      jest-runner: 29.7.0
      jest-util: 29.7.0
      jest-validate: 29.7.0
      micromatch: 4.0.8
      parse-json: 5.2.0
      pretty-format: 29.7.0
      slash: 3.0.0
      strip-json-comments: 3.1.1
    optionalDependencies:
      '@types/node': 22.15.18
    transitivePeerDependencies:
      - babel-plugin-macros
      - supports-color

  jest-diff@29.7.0:
    dependencies:
      chalk: 4.1.2
      diff-sequences: 29.6.3
      jest-get-type: 29.6.3
      pretty-format: 29.7.0

  jest-docblock@29.7.0:
    dependencies:
      detect-newline: 3.1.0

  jest-each@29.7.0:
    dependencies:
      '@jest/types': 29.6.3
      chalk: 4.1.2
      jest-get-type: 29.6.3
      jest-util: 29.7.0
      pretty-format: 29.7.0

  jest-environment-node@29.7.0:
    dependencies:
      '@jest/environment': 29.7.0
      '@jest/fake-timers': 29.7.0
      '@jest/types': 29.6.3
      '@types/node': 22.15.18
      jest-mock: 29.7.0
      jest-util: 29.7.0

  jest-get-type@29.6.3: {}

  jest-haste-map@29.7.0:
    dependencies:
      '@jest/types': 29.6.3
      '@types/graceful-fs': 4.1.9
      '@types/node': 22.15.18
      anymatch: 3.1.3
      fb-watchman: 2.0.2
      graceful-fs: 4.2.11
      jest-regex-util: 29.6.3
      jest-util: 29.7.0
      jest-worker: 29.7.0
      micromatch: 4.0.8
      walker: 1.0.8
    optionalDependencies:
      fsevents: 2.3.3

  jest-leak-detector@29.7.0:
    dependencies:
      jest-get-type: 29.6.3
      pretty-format: 29.7.0

  jest-matcher-utils@29.7.0:
    dependencies:
      chalk: 4.1.2
      jest-diff: 29.7.0
      jest-get-type: 29.6.3
      pretty-format: 29.7.0

  jest-message-util@29.7.0:
    dependencies:
      '@babel/code-frame': 7.26.2
      '@jest/types': 29.6.3
      '@types/stack-utils': 2.0.3
      chalk: 4.1.2
      graceful-fs: 4.2.11
      micromatch: 4.0.8
      pretty-format: 29.7.0
      slash: 3.0.0
      stack-utils: 2.0.6

  jest-mock@29.7.0:
    dependencies:
      '@jest/types': 29.6.3
      '@types/node': 22.15.18
      jest-util: 29.7.0

  jest-pnp-resolver@1.2.3(jest-resolve@29.7.0):
    optionalDependencies:
      jest-resolve: 29.7.0

  jest-regex-util@29.6.3: {}

  jest-resolve-dependencies@29.7.0:
    dependencies:
      jest-regex-util: 29.6.3
      jest-snapshot: 29.7.0
    transitivePeerDependencies:
      - supports-color

  jest-resolve@29.7.0:
    dependencies:
      chalk: 4.1.2
      graceful-fs: 4.2.11
      jest-haste-map: 29.7.0
      jest-pnp-resolver: 1.2.3(jest-resolve@29.7.0)
      jest-util: 29.7.0
      jest-validate: 29.7.0
      resolve: 1.22.10
      resolve.exports: 2.0.3
      slash: 3.0.0

  jest-runner@29.7.0:
    dependencies:
      '@jest/console': 29.7.0
      '@jest/environment': 29.7.0
      '@jest/test-result': 29.7.0
      '@jest/transform': 29.7.0
      '@jest/types': 29.6.3
      '@types/node': 22.15.18
      chalk: 4.1.2
      emittery: 0.13.1
      graceful-fs: 4.2.11
      jest-docblock: 29.7.0
      jest-environment-node: 29.7.0
      jest-haste-map: 29.7.0
      jest-leak-detector: 29.7.0
      jest-message-util: 29.7.0
      jest-resolve: 29.7.0
      jest-runtime: 29.7.0
      jest-util: 29.7.0
      jest-watcher: 29.7.0
      jest-worker: 29.7.0
      p-limit: 3.1.0
      source-map-support: 0.5.13
    transitivePeerDependencies:
      - supports-color

  jest-runtime@29.7.0:
    dependencies:
      '@jest/environment': 29.7.0
      '@jest/fake-timers': 29.7.0
      '@jest/globals': 29.7.0
      '@jest/source-map': 29.6.3
      '@jest/test-result': 29.7.0
      '@jest/transform': 29.7.0
      '@jest/types': 29.6.3
      '@types/node': 22.15.18
      chalk: 4.1.2
      cjs-module-lexer: 1.4.3
      collect-v8-coverage: 1.0.2
      glob: 7.2.3
      graceful-fs: 4.2.11
      jest-haste-map: 29.7.0
      jest-message-util: 29.7.0
      jest-mock: 29.7.0
      jest-regex-util: 29.6.3
      jest-resolve: 29.7.0
      jest-snapshot: 29.7.0
      jest-util: 29.7.0
      slash: 3.0.0
      strip-bom: 4.0.0
    transitivePeerDependencies:
      - supports-color

  jest-snapshot@29.7.0:
    dependencies:
      '@babel/core': 7.26.10
      '@babel/generator': 7.27.0
      '@babel/plugin-syntax-jsx': 7.25.9(@babel/core@7.26.10)
      '@babel/plugin-syntax-typescript': 7.25.9(@babel/core@7.26.10)
      '@babel/types': 7.27.0
      '@jest/expect-utils': 29.7.0
      '@jest/transform': 29.7.0
      '@jest/types': 29.6.3
      babel-preset-current-node-syntax: 1.1.0(@babel/core@7.26.10)
      chalk: 4.1.2
      expect: 29.7.0
      graceful-fs: 4.2.11
      jest-diff: 29.7.0
      jest-get-type: 29.6.3
      jest-matcher-utils: 29.7.0
      jest-message-util: 29.7.0
      jest-util: 29.7.0
      natural-compare: 1.4.0
      pretty-format: 29.7.0
      semver: 7.7.1
    transitivePeerDependencies:
      - supports-color

  jest-util@29.7.0:
    dependencies:
      '@jest/types': 29.6.3
      '@types/node': 22.15.18
      chalk: 4.1.2
      ci-info: 3.9.0
      graceful-fs: 4.2.11
      picomatch: 2.3.1

  jest-validate@29.7.0:
    dependencies:
      '@jest/types': 29.6.3
      camelcase: 6.3.0
      chalk: 4.1.2
      jest-get-type: 29.6.3
      leven: 3.1.0
      pretty-format: 29.7.0

  jest-watcher@29.7.0:
    dependencies:
      '@jest/test-result': 29.7.0
      '@jest/types': 29.6.3
      '@types/node': 22.15.18
      ansi-escapes: 4.3.2
      chalk: 4.1.2
      emittery: 0.13.1
      jest-util: 29.7.0
      string-length: 4.0.2

  jest-worker@29.7.0:
    dependencies:
      '@types/node': 22.15.18
      jest-util: 29.7.0
      merge-stream: 2.0.0
      supports-color: 8.1.1

  jest@29.7.0(@types/node@22.15.18):
    dependencies:
      '@jest/core': 29.7.0
      '@jest/types': 29.6.3
      import-local: 3.2.0
      jest-cli: 29.7.0(@types/node@22.15.18)
    transitivePeerDependencies:
      - '@types/node'
      - babel-plugin-macros
      - supports-color
      - ts-node

  js-tiktoken@1.0.19:
    dependencies:
      base64-js: 1.5.1

  js-tokens@4.0.0: {}

  js-yaml@3.14.1:
    dependencies:
      argparse: 1.0.10
      esprima: 4.0.1

  js-yaml@4.1.0:
    dependencies:
      argparse: 2.0.1

  jsesc@3.1.0: {}

  json-buffer@3.0.1: {}

  json-parse-even-better-errors@2.3.1: {}

  json-schema-traverse@0.4.1: {}

  json-schema-traverse@1.0.0: {}

  json-stable-stringify-without-jsonify@1.0.1: {}

  json5@2.2.3: {}

  jsonfile@4.0.0:
    optionalDependencies:
      graceful-fs: 4.2.11

  jsonpointer@5.0.1: {}

  jsonwebtoken@9.0.2:
    dependencies:
      jws: 3.2.2
      lodash.includes: 4.3.0
      lodash.isboolean: 3.0.3
      lodash.isinteger: 4.0.4
      lodash.isnumber: 3.0.3
      lodash.isplainobject: 4.0.6
      lodash.isstring: 4.0.1
      lodash.once: 4.1.1
      ms: 2.1.3
      semver: 7.7.2

  jwa@1.4.2:
    dependencies:
      buffer-equal-constant-time: 1.0.1
      ecdsa-sig-formatter: 1.0.11
      safe-buffer: 5.2.1

  jws@3.2.2:
    dependencies:
      jwa: 1.4.2
      safe-buffer: 5.2.1

  keyv@4.5.4:
    dependencies:
      json-buffer: 3.0.1

  kleur@3.0.3: {}

  langchain@0.3.25(@langchain/core@0.3.55(openai@4.96.2(ws@8.18.2)(zod@3.24.4)))(axios@1.9.0)(openai@4.96.2(ws@8.18.2)(zod@3.24.4))(ws@8.18.2):
    dependencies:
      '@langchain/core': 0.3.55(openai@4.96.2(ws@8.18.2)(zod@3.24.4))
      '@langchain/openai': 0.5.10(@langchain/core@0.3.55(openai@4.96.2(ws@8.18.2)(zod@3.24.4)))(ws@8.18.2)
      '@langchain/textsplitters': 0.1.0(@langchain/core@0.3.55(openai@4.96.2(ws@8.18.2)(zod@3.24.4)))
      js-tiktoken: 1.0.19
      js-yaml: 4.1.0
      jsonpointer: 5.0.1
      langsmith: 0.3.20(openai@4.96.2(ws@8.18.2)(zod@3.24.4))
      openapi-types: 12.1.3
      p-retry: 4.6.2
      uuid: 10.0.0
      yaml: 2.7.1
      zod: 3.24.4
      zod-to-json-schema: 3.24.5(zod@3.24.4)
    optionalDependencies:
      axios: 1.9.0(debug@4.4.1)
    transitivePeerDependencies:
      - encoding
      - openai
      - ws

  langsmith@0.3.20(openai@4.96.2(ws@8.18.2)(zod@3.24.4)):
    dependencies:
      '@types/uuid': 10.0.0
      chalk: 4.1.2
      console-table-printer: 2.12.1
      p-queue: 6.6.2
      p-retry: 4.6.2
      semver: 7.7.1
      uuid: 10.0.0
    optionalDependencies:
      openai: 4.96.2(ws@8.18.2)(zod@3.24.4)

  leven@3.1.0: {}

  levn@0.4.1:
    dependencies:
      prelude-ls: 1.2.1
      type-check: 0.4.0

  lines-and-columns@1.2.4: {}

  locate-path@5.0.0:
    dependencies:
      p-locate: 4.1.0

  locate-path@6.0.0:
    dependencies:
      p-locate: 5.0.0

  lodash.includes@4.3.0: {}

  lodash.isboolean@3.0.3: {}

  lodash.isinteger@4.0.4: {}

  lodash.isnumber@3.0.3: {}

  lodash.isplainobject@4.0.6: {}

  lodash.isstring@4.0.1: {}

  lodash.merge@4.6.2: {}

  lodash.once@4.1.1: {}

  lodash.startcase@4.4.0: {}

  lodash.truncate@4.4.2: {}

  log-symbols@6.0.0:
    dependencies:
      chalk: 5.4.1
      is-unicode-supported: 1.3.0

  lru-cache@5.1.1:
    dependencies:
      yallist: 3.1.1

  magic-string@0.30.17:
    dependencies:
      '@jridgewell/sourcemap-codec': 1.5.0

  make-dir@4.0.0:
    dependencies:
      semver: 7.7.2

  makeerror@1.0.12:
    dependencies:
      tmpl: 1.0.5

  mark.js@8.11.1: {}

  math-intrinsics@1.1.0: {}

  mdast-util-to-hast@13.2.0:
    dependencies:
      '@types/hast': 3.0.4
      '@types/mdast': 4.0.4
      '@ungap/structured-clone': 1.3.0
      devlop: 1.1.0
      micromark-util-sanitize-uri: 2.0.1
      trim-lines: 3.0.1
      unist-util-position: 5.0.0
      unist-util-visit: 5.0.0
      vfile: 6.0.3

  media-typer@1.1.0: {}

  merge-descriptors@2.0.0: {}

  merge-stream@2.0.0: {}

  merge2@1.4.1: {}

  micromark-util-character@2.1.1:
    dependencies:
      micromark-util-symbol: 2.0.1
      micromark-util-types: 2.0.2

  micromark-util-encode@2.0.1: {}

  micromark-util-sanitize-uri@2.0.1:
    dependencies:
      micromark-util-character: 2.1.1
      micromark-util-encode: 2.0.1
      micromark-util-symbol: 2.0.1

  micromark-util-symbol@2.0.1: {}

  micromark-util-types@2.0.2: {}

  micromatch@4.0.8:
    dependencies:
      braces: 3.0.3
      picomatch: 2.3.1

  mime-db@1.52.0: {}

  mime-db@1.54.0: {}

  mime-types@2.1.35:
    dependencies:
      mime-db: 1.52.0

  mime-types@3.0.1:
    dependencies:
      mime-db: 1.54.0

  mimic-fn@2.1.0: {}

  mimic-function@5.0.1: {}

  minimatch@3.1.2:
    dependencies:
      brace-expansion: 1.1.11

  minimatch@9.0.5:
    dependencies:
      brace-expansion: 2.0.1

<<<<<<< HEAD
  mri@1.2.0: {}
=======
  minisearch@7.1.2: {}

  mitt@3.0.1: {}
>>>>>>> 2219d4d4

  ms@2.1.3: {}

  mustache@4.2.0: {}

  nanoid@3.3.11: {}

  natural-compare@1.4.0: {}

  negotiator@1.0.0: {}

  node-domexception@1.0.0: {}

  node-fetch@2.7.0:
    dependencies:
      whatwg-url: 5.0.0

  node-int64@0.4.0: {}

  node-releases@2.0.19: {}

  normalize-path@3.0.0: {}

  npm-run-path@4.0.1:
    dependencies:
      path-key: 3.1.1

  object-assign@4.1.1: {}

  object-inspect@1.13.4: {}

  on-finished@2.4.1:
    dependencies:
      ee-first: 1.1.1

  once@1.4.0:
    dependencies:
      wrappy: 1.0.2

  onetime@5.1.2:
    dependencies:
      mimic-fn: 2.1.0

  onetime@7.0.0:
    dependencies:
      mimic-function: 5.0.1

  oniguruma-to-es@3.1.1:
    dependencies:
      emoji-regex-xs: 1.0.0
      regex: 6.0.1
      regex-recursion: 6.0.2

  openai@4.96.2(ws@8.18.2)(zod@3.24.4):
    dependencies:
      '@types/node': 18.19.100
      '@types/node-fetch': 2.6.12
      abort-controller: 3.0.0
      agentkeepalive: 4.6.0
      form-data-encoder: 1.7.2
      formdata-node: 4.4.1
      node-fetch: 2.7.0
    optionalDependencies:
      ws: 8.18.2
      zod: 3.24.4
    transitivePeerDependencies:
      - encoding

  openapi-types@12.1.3: {}

  optionator@0.9.4:
    dependencies:
      deep-is: 0.1.4
      fast-levenshtein: 2.0.6
      levn: 0.4.1
      prelude-ls: 1.2.1
      type-check: 0.4.0
      word-wrap: 1.2.5

  ora@8.2.0:
    dependencies:
      chalk: 5.4.1
      cli-cursor: 5.0.0
      cli-spinners: 2.9.2
      is-interactive: 2.0.0
      is-unicode-supported: 2.1.0
      log-symbols: 6.0.0
      stdin-discarder: 0.2.2
      string-width: 7.2.0
      strip-ansi: 7.1.0

  os-tmpdir@1.0.2: {}

  outdent@0.5.0: {}

  p-filter@2.1.0:
    dependencies:
      p-map: 2.1.0

  p-finally@1.0.0: {}

  p-limit@2.3.0:
    dependencies:
      p-try: 2.2.0

  p-limit@3.1.0:
    dependencies:
      yocto-queue: 0.1.0

  p-locate@4.1.0:
    dependencies:
      p-limit: 2.3.0

  p-locate@5.0.0:
    dependencies:
      p-limit: 3.1.0

  p-map@2.1.0: {}

  p-queue@6.6.2:
    dependencies:
      eventemitter3: 4.0.7
      p-timeout: 3.2.0

  p-retry@4.6.2:
    dependencies:
      '@types/retry': 0.12.0
      retry: 0.13.1

  p-timeout@3.2.0:
    dependencies:
      p-finally: 1.0.0

  p-try@2.2.0: {}

  package-manager-detector@0.2.11:
    dependencies:
      quansync: 0.2.10

  parent-module@1.0.1:
    dependencies:
      callsites: 3.1.0

  parse-json@5.2.0:
    dependencies:
      '@babel/code-frame': 7.26.2
      error-ex: 1.3.2
      json-parse-even-better-errors: 2.3.1
      lines-and-columns: 1.2.4

  parse-ms@4.0.0: {}

  parseurl@1.3.3: {}

  path-exists@4.0.0: {}

  path-is-absolute@1.0.1: {}

  path-key@3.1.1: {}

  path-parse@1.0.7: {}

  path-to-regexp@8.2.0: {}

  path-type@4.0.0: {}

  peek-readable@4.1.0: {}

  perfect-debounce@1.0.0: {}

  picocolors@1.1.1: {}

  picomatch@2.3.1: {}

  pify@4.0.1: {}

  pirates@4.0.7: {}

  pkce-challenge@5.0.0: {}

  pkg-dir@4.2.0:
    dependencies:
      find-up: 4.1.0

  playwright-core@1.51.1: {}

  playwright-core@1.52.0: {}

  playwright@1.51.1:
    dependencies:
      playwright-core: 1.51.1
    optionalDependencies:
      fsevents: 2.3.2

  playwright@1.52.0:
    dependencies:
      playwright-core: 1.52.0
    optionalDependencies:
      fsevents: 2.3.2

  postcss@8.5.3:
    dependencies:
      nanoid: 3.3.11
      picocolors: 1.1.1
      source-map-js: 1.2.1

  preact@10.26.6: {}

  prelude-ls@1.2.1: {}

  prettier@2.8.8: {}

  pretty-bytes@7.0.0: {}

  pretty-format@29.7.0:
    dependencies:
      '@jest/schemas': 29.6.3
      ansi-styles: 5.2.0
      react-is: 18.3.1

  pretty-ms@9.2.0:
    dependencies:
      parse-ms: 4.0.0

  process@0.11.10: {}

  prompts@2.4.2:
    dependencies:
      kleur: 3.0.3
      sisteransi: 1.0.5

  property-information@7.1.0: {}

  proxy-addr@2.0.7:
    dependencies:
      forwarded: 0.2.0
      ipaddr.js: 1.9.1

  proxy-from-env@1.1.0: {}

  psl@1.15.0:
    dependencies:
      punycode: 2.3.1

  punycode@2.3.1: {}

  pure-rand@6.1.0: {}

  qs@6.14.0:
    dependencies:
      side-channel: 1.1.0

  quansync@0.2.10: {}

  querystringify@2.2.0: {}

  queue-microtask@1.2.3: {}

  range-parser@1.2.1: {}

  raw-body@3.0.0:
    dependencies:
      bytes: 3.1.2
      http-errors: 2.0.0
      iconv-lite: 0.6.3
      unpipe: 1.0.0

  react-is@18.3.1: {}

  read-yaml-file@1.1.0:
    dependencies:
      graceful-fs: 4.2.11
      js-yaml: 3.14.1
      pify: 4.0.1
      strip-bom: 3.0.0

  readable-stream@4.7.0:
    dependencies:
      abort-controller: 3.0.0
      buffer: 6.0.3
      events: 3.3.0
      process: 0.11.10
      string_decoder: 1.3.0

  readable-web-to-node-stream@3.0.4:
    dependencies:
      readable-stream: 4.7.0

  regex-recursion@6.0.2:
    dependencies:
      regex-utilities: 2.3.0

  regex-utilities@2.3.0: {}

  regex@6.0.1:
    dependencies:
      regex-utilities: 2.3.0

  require-directory@2.1.1: {}

  require-from-string@2.0.2: {}

  requires-port@1.0.0: {}

  resolve-cwd@3.0.0:
    dependencies:
      resolve-from: 5.0.0

  resolve-from@4.0.0: {}

  resolve-from@5.0.0: {}

  resolve.exports@2.0.3: {}

  resolve@1.22.10:
    dependencies:
      is-core-module: 2.16.1
      path-parse: 1.0.7
      supports-preserve-symlinks-flag: 1.0.0

  restore-cursor@5.1.0:
    dependencies:
      onetime: 7.0.0
      signal-exit: 4.1.0

  retry-axios@2.6.0(axios@1.9.0):
    dependencies:
      axios: 1.9.0(debug@4.4.1)

  retry@0.13.1: {}

  reusify@1.1.0: {}

  rfdc@1.4.1: {}

  rollup@4.40.2:
    dependencies:
      '@types/estree': 1.0.7
    optionalDependencies:
      '@rollup/rollup-android-arm-eabi': 4.40.2
      '@rollup/rollup-android-arm64': 4.40.2
      '@rollup/rollup-darwin-arm64': 4.40.2
      '@rollup/rollup-darwin-x64': 4.40.2
      '@rollup/rollup-freebsd-arm64': 4.40.2
      '@rollup/rollup-freebsd-x64': 4.40.2
      '@rollup/rollup-linux-arm-gnueabihf': 4.40.2
      '@rollup/rollup-linux-arm-musleabihf': 4.40.2
      '@rollup/rollup-linux-arm64-gnu': 4.40.2
      '@rollup/rollup-linux-arm64-musl': 4.40.2
      '@rollup/rollup-linux-loongarch64-gnu': 4.40.2
      '@rollup/rollup-linux-powerpc64le-gnu': 4.40.2
      '@rollup/rollup-linux-riscv64-gnu': 4.40.2
      '@rollup/rollup-linux-riscv64-musl': 4.40.2
      '@rollup/rollup-linux-s390x-gnu': 4.40.2
      '@rollup/rollup-linux-x64-gnu': 4.40.2
      '@rollup/rollup-linux-x64-musl': 4.40.2
      '@rollup/rollup-win32-arm64-msvc': 4.40.2
      '@rollup/rollup-win32-ia32-msvc': 4.40.2
      '@rollup/rollup-win32-x64-msvc': 4.40.2
      fsevents: 2.3.3

  router@2.2.0:
    dependencies:
      debug: 4.4.0
      depd: 2.0.0
      is-promise: 4.0.0
      parseurl: 1.3.3
      path-to-regexp: 8.2.0
    transitivePeerDependencies:
      - supports-color

  run-parallel@1.2.0:
    dependencies:
      queue-microtask: 1.2.3

  safe-buffer@5.2.1: {}

  safer-buffer@2.1.2: {}

  search-insights@2.17.3: {}

  semver@6.3.1: {}

  semver@7.7.1: {}

  semver@7.7.2: {}

  send@1.2.0:
    dependencies:
      debug: 4.4.0
      encodeurl: 2.0.0
      escape-html: 1.0.3
      etag: 1.8.1
      fresh: 2.0.0
      http-errors: 2.0.0
      mime-types: 3.0.1
      ms: 2.1.3
      on-finished: 2.4.1
      range-parser: 1.2.1
      statuses: 2.0.1
    transitivePeerDependencies:
      - supports-color

  serve-static@2.2.0:
    dependencies:
      encodeurl: 2.0.0
      escape-html: 1.0.3
      parseurl: 1.3.3
      send: 1.2.0
    transitivePeerDependencies:
      - supports-color

  setprototypeof@1.2.0: {}

  shebang-command@2.0.0:
    dependencies:
      shebang-regex: 3.0.0

  shebang-regex@3.0.0: {}

  shiki@2.5.0:
    dependencies:
      '@shikijs/core': 2.5.0
      '@shikijs/engine-javascript': 2.5.0
      '@shikijs/engine-oniguruma': 2.5.0
      '@shikijs/langs': 2.5.0
      '@shikijs/themes': 2.5.0
      '@shikijs/types': 2.5.0
      '@shikijs/vscode-textmate': 10.0.2
      '@types/hast': 3.0.4

  side-channel-list@1.0.0:
    dependencies:
      es-errors: 1.3.0
      object-inspect: 1.13.4

  side-channel-map@1.0.1:
    dependencies:
      call-bound: 1.0.4
      es-errors: 1.3.0
      get-intrinsic: 1.3.0
      object-inspect: 1.13.4

  side-channel-weakmap@1.0.2:
    dependencies:
      call-bound: 1.0.4
      es-errors: 1.3.0
      get-intrinsic: 1.3.0
      object-inspect: 1.13.4
      side-channel-map: 1.0.1

  side-channel@1.1.0:
    dependencies:
      es-errors: 1.3.0
      object-inspect: 1.13.4
      side-channel-list: 1.0.0
      side-channel-map: 1.0.1
      side-channel-weakmap: 1.0.2

  signal-exit@3.0.7: {}

  signal-exit@4.1.0: {}

  simple-wcswidth@1.0.1: {}

  sisteransi@1.0.5: {}

  slash@3.0.0: {}

  slice-ansi@4.0.0:
    dependencies:
      ansi-styles: 4.3.0
      astral-regex: 2.0.0
      is-fullwidth-code-point: 3.0.0

  source-map-js@1.2.1: {}

  source-map-support@0.5.13:
    dependencies:
      buffer-from: 1.1.2
      source-map: 0.6.1

  source-map@0.6.1: {}

<<<<<<< HEAD
  spawndamnit@3.0.1:
    dependencies:
      cross-spawn: 7.0.6
      signal-exit: 4.1.0
=======
  space-separated-tokens@2.0.2: {}

  speakingurl@14.0.1: {}
>>>>>>> 2219d4d4

  sprintf-js@1.0.3: {}

  stack-utils@2.0.6:
    dependencies:
      escape-string-regexp: 2.0.0

  statuses@2.0.1: {}

  stdin-discarder@0.2.2: {}

  string-length@4.0.2:
    dependencies:
      char-regex: 1.0.2
      strip-ansi: 6.0.1

  string-width@4.2.3:
    dependencies:
      emoji-regex: 8.0.0
      is-fullwidth-code-point: 3.0.0
      strip-ansi: 6.0.1

  string-width@7.2.0:
    dependencies:
      emoji-regex: 10.4.0
      get-east-asian-width: 1.3.0
      strip-ansi: 7.1.0

  string_decoder@1.3.0:
    dependencies:
      safe-buffer: 5.2.1

  stringify-entities@4.0.4:
    dependencies:
      character-entities-html4: 2.1.0
      character-entities-legacy: 3.0.0

  strip-ansi@6.0.1:
    dependencies:
      ansi-regex: 5.0.1

  strip-ansi@7.1.0:
    dependencies:
      ansi-regex: 6.1.0

  strip-bom@3.0.0: {}

  strip-bom@4.0.0: {}

  strip-final-newline@2.0.0: {}

  strip-json-comments@3.1.1: {}

  strnum@1.1.2: {}

  strtok3@6.3.0:
    dependencies:
      '@tokenizer/token': 0.3.0
      peek-readable: 4.1.0

  superjson@2.2.2:
    dependencies:
      copy-anything: 3.0.5

  supports-color@7.2.0:
    dependencies:
      has-flag: 4.0.0

  supports-color@8.1.1:
    dependencies:
      has-flag: 4.0.0

  supports-preserve-symlinks-flag@1.0.0: {}

  tabbable@6.2.0: {}

  table@6.9.0:
    dependencies:
      ajv: 8.17.1
      lodash.truncate: 4.4.2
      slice-ansi: 4.0.0
      string-width: 4.2.3
      strip-ansi: 6.0.1

  term-size@2.2.1: {}

  test-exclude@6.0.0:
    dependencies:
      '@istanbuljs/schema': 0.1.3
      glob: 7.2.3
      minimatch: 3.1.2

  tmp@0.0.33:
    dependencies:
      os-tmpdir: 1.0.2

  tmpl@1.0.5: {}

  to-regex-range@5.0.1:
    dependencies:
      is-number: 7.0.0

  toidentifier@1.0.1: {}

  token-types@4.2.1:
    dependencies:
      '@tokenizer/token': 0.3.0
      ieee754: 1.2.1

  tough-cookie@4.1.4:
    dependencies:
      psl: 1.15.0
      punycode: 2.3.1
      universalify: 0.2.0
      url-parse: 1.5.10

  tr46@0.0.3: {}

  trim-lines@3.0.1: {}

  ts-api-utils@2.1.0(typescript@5.8.3):
    dependencies:
      typescript: 5.8.3

  tslib@2.8.1: {}

  type-check@0.4.0:
    dependencies:
      prelude-ls: 1.2.1

  type-detect@4.0.8: {}

  type-fest@0.21.3: {}

  type-fest@4.40.0: {}

  type-is@2.0.1:
    dependencies:
      content-type: 1.0.5
      media-typer: 1.1.0
      mime-types: 3.0.1

  typescript@5.8.3: {}

  undici-types@5.26.5: {}

  undici-types@6.21.0: {}

<<<<<<< HEAD
  universalify@0.1.2: {}
=======
  unist-util-is@6.0.0:
    dependencies:
      '@types/unist': 3.0.3

  unist-util-position@5.0.0:
    dependencies:
      '@types/unist': 3.0.3

  unist-util-stringify-position@4.0.0:
    dependencies:
      '@types/unist': 3.0.3

  unist-util-visit-parents@6.0.1:
    dependencies:
      '@types/unist': 3.0.3
      unist-util-is: 6.0.0

  unist-util-visit@5.0.0:
    dependencies:
      '@types/unist': 3.0.3
      unist-util-is: 6.0.0
      unist-util-visit-parents: 6.0.1
>>>>>>> 2219d4d4

  universalify@0.2.0: {}

  unpipe@1.0.0: {}

  update-browserslist-db@1.1.3(browserslist@4.24.4):
    dependencies:
      browserslist: 4.24.4
      escalade: 3.2.0
      picocolors: 1.1.1

  uri-js@4.4.1:
    dependencies:
      punycode: 2.3.1

  url-parse@1.5.10:
    dependencies:
      querystringify: 2.2.0
      requires-port: 1.0.0

  uuid@10.0.0: {}

  uuid@9.0.1: {}

  v8-to-istanbul@9.3.0:
    dependencies:
      '@jridgewell/trace-mapping': 0.3.25
      '@types/istanbul-lib-coverage': 2.0.6
      convert-source-map: 2.0.0

  vary@1.1.2: {}

  vfile-message@4.0.2:
    dependencies:
      '@types/unist': 3.0.3
      unist-util-stringify-position: 4.0.0

  vfile@6.0.3:
    dependencies:
      '@types/unist': 3.0.3
      vfile-message: 4.0.2

  vite@5.4.19(@types/node@22.15.18):
    dependencies:
      esbuild: 0.21.5
      postcss: 8.5.3
      rollup: 4.40.2
    optionalDependencies:
      '@types/node': 22.15.18
      fsevents: 2.3.3

  vitepress@1.6.3(@algolia/client-search@5.25.0)(@types/node@22.15.18)(axios@1.9.0)(postcss@8.5.3)(search-insights@2.17.3)(typescript@5.8.3):
    dependencies:
      '@docsearch/css': 3.8.2
      '@docsearch/js': 3.8.2(@algolia/client-search@5.25.0)(search-insights@2.17.3)
      '@iconify-json/simple-icons': 1.2.34
      '@shikijs/core': 2.5.0
      '@shikijs/transformers': 2.5.0
      '@shikijs/types': 2.5.0
      '@types/markdown-it': 14.1.2
      '@vitejs/plugin-vue': 5.2.4(vite@5.4.19(@types/node@22.15.18))(vue@3.5.13(typescript@5.8.3))
      '@vue/devtools-api': 7.7.6
      '@vue/shared': 3.5.13
      '@vueuse/core': 12.8.2(typescript@5.8.3)
      '@vueuse/integrations': 12.8.2(axios@1.9.0)(focus-trap@7.6.4)(typescript@5.8.3)
      focus-trap: 7.6.4
      mark.js: 8.11.1
      minisearch: 7.1.2
      shiki: 2.5.0
      vite: 5.4.19(@types/node@22.15.18)
      vue: 3.5.13(typescript@5.8.3)
    optionalDependencies:
      postcss: 8.5.3
    transitivePeerDependencies:
      - '@algolia/client-search'
      - '@types/node'
      - '@types/react'
      - async-validator
      - axios
      - change-case
      - drauu
      - fuse.js
      - idb-keyval
      - jwt-decode
      - less
      - lightningcss
      - nprogress
      - qrcode
      - react
      - react-dom
      - sass
      - sass-embedded
      - search-insights
      - sortablejs
      - stylus
      - sugarss
      - terser
      - typescript
      - universal-cookie

  vue@3.5.13(typescript@5.8.3):
    dependencies:
      '@vue/compiler-dom': 3.5.13
      '@vue/compiler-sfc': 3.5.13
      '@vue/runtime-dom': 3.5.13
      '@vue/server-renderer': 3.5.13(vue@3.5.13(typescript@5.8.3))
      '@vue/shared': 3.5.13
    optionalDependencies:
      typescript: 5.8.3

  walker@1.0.8:
    dependencies:
      makeerror: 1.0.12

  web-streams-polyfill@4.0.0-beta.3: {}

  webidl-conversions@3.0.1: {}

  whatwg-url@5.0.0:
    dependencies:
      tr46: 0.0.3
      webidl-conversions: 3.0.1

  which@2.0.2:
    dependencies:
      isexe: 2.0.0

  widest-line@5.0.0:
    dependencies:
      string-width: 7.2.0

  word-wrap@1.2.5: {}

  wrap-ansi@7.0.0:
    dependencies:
      ansi-styles: 4.3.0
      string-width: 4.2.3
      strip-ansi: 6.0.1

  wrap-ansi@9.0.0:
    dependencies:
      ansi-styles: 6.2.1
      string-width: 7.2.0
      strip-ansi: 7.1.0

  wrappy@1.0.2: {}

  write-file-atomic@4.0.2:
    dependencies:
      imurmurhash: 0.1.4
      signal-exit: 3.0.7

  ws@8.18.2: {}

  y18n@5.0.8: {}

  yallist@3.1.1: {}

  yaml@2.7.1: {}

  yargs-parser@21.1.1: {}

  yargs@17.7.2:
    dependencies:
      cliui: 8.0.1
      escalade: 3.2.0
      get-caller-file: 2.0.5
      require-directory: 2.1.1
      string-width: 4.2.3
      y18n: 5.0.8
      yargs-parser: 21.1.1

  yocto-queue@0.1.0: {}

  zod-to-json-schema@3.24.5(zod@3.24.4):
    dependencies:
      zod: 3.24.4

  zod@3.24.4: {}

  zwitch@2.0.4: {}<|MERGE_RESOLUTION|>--- conflicted
+++ resolved
@@ -503,7 +503,6 @@
   '@cfworker/json-schema@4.1.1':
     resolution: {integrity: sha512-gAmrUZSGtKc3AiBL71iNWxDsyUC5uMaKKGdvzYsBoTW/xi42JQHl7eKV2OYzCUqvc+D2RCcf7EXY2iCyFIk6og==}
 
-<<<<<<< HEAD
   '@changesets/apply-release-plan@7.0.12':
     resolution: {integrity: sha512-EaET7As5CeuhTzvXTQCRZeBUcisoYPDDcXvgTE/2jmmypKp0RC7LxKj/yzqeh/1qFTZI7oDGFcL1PHRuQuketQ==}
 
@@ -558,7 +557,7 @@
 
   '@changesets/write@0.4.0':
     resolution: {integrity: sha512-CdTLvIOPiCNuH71pyDu3rA+Q0n65cmAbXnwWH84rKGiFumFzkmHNT8KHTMEchcxN+Kl8I54xGUhJ7l3E7X396Q==}
-=======
+
   '@docsearch/css@3.8.2':
     resolution: {integrity: sha512-y05ayQFyUmCXze79+56v/4HpycYF3uFqB78pLPrSV5ZKAlDuIAAJNhaRi8tTdRNXh05yxX/TyNnzD6LwSM89vQ==}
 
@@ -869,7 +868,6 @@
     engines: {node: '>=18'}
     cpu: [x64]
     os: [win32]
->>>>>>> 2219d4d4
 
   '@eslint-community/eslint-utils@4.6.0':
     resolution: {integrity: sha512-WhCn7Z7TauhBtmzhvKpoQs0Wwb/kBcy4CwpuI0/eEIr2Lx2auxmulAzLr91wVZJaz47iUZdkXOK7WlAfxGKCnA==}
@@ -1871,16 +1869,11 @@
   '@types/node-fetch@2.6.12':
     resolution: {integrity: sha512-8nneRWKCg3rMtF69nLQJnOYUcbafYeFSjqkw3jCRLsqkWFlHaoQrr5mXmofFGOx3DKn7UfmBMyov8ySvLRVldA==}
 
-<<<<<<< HEAD
   '@types/node@12.20.55':
     resolution: {integrity: sha512-J8xLz7q2OFulZ2cyGTLE1TbbZcjpno7FaN6zdJNrgAdrJ+DZzh/uFR6YrTb4C+nXakvud8Q4+rbhoIWlYQbUFQ==}
 
-  '@types/node@18.19.86':
-    resolution: {integrity: sha512-fifKayi175wLyKyc5qUfyENhQ1dCNI1UNjp653d8kuYcPQN5JhX3dGuP/XmvPTg/xRBn1VTLpbmi+H/Mr7tLfQ==}
-=======
   '@types/node@18.19.100':
     resolution: {integrity: sha512-ojmMP8SZBKprc3qGrGk8Ujpo80AXkrP7G2tOT4VWr5jlr5DHjsJF+emXJz+Wm0glmy4Js62oKMdZZ6B9Y+tEcA==}
->>>>>>> 2219d4d4
 
   '@types/node@22.15.18':
     resolution: {integrity: sha512-v1DKRfUdyW+jJhZNEI1PYy29S2YRxMV5AOO/x/SjKmW0acCIOqmbj6Haf9eHAhsPmrhlHSxEhv/1WszcLWV4cg==}
@@ -2270,16 +2263,14 @@
     resolution: {integrity: sha512-kWWXztvZ5SBQV+eRgKFeh8q5sLuZY2+8WUIzlxWVTg+oGwY14qylx1KbKzHd8P6ZYkAg0xyIDU9JMHhyJMZ1jw==}
     engines: {node: '>=10'}
 
-<<<<<<< HEAD
+  character-entities-html4@2.1.0:
+    resolution: {integrity: sha512-1v7fgQRj6hnSwFpq1Eu0ynr/CDEw0rXo2B61qXrLNdHZmPKgb7fqS1a2JwF0rISo9q77jDI8VMEHoApn8qDoZA==}
+
+  character-entities-legacy@3.0.0:
+    resolution: {integrity: sha512-RpPp0asT/6ufRm//AJVwpViZbGM/MkjQFxJccQRHmISF/22NBtsHqAWmL+/pmkPWoIUJdWyeVleTl1wydHATVQ==}
+
   chardet@0.7.0:
     resolution: {integrity: sha512-mT8iDcrh03qDGRRmoA2hmBJnxpllMR+0/0qlzjqZES6NdiWDcZkCNAk4rPFZ9Q85r27unkiNNg8ZOiwZXBHwcA==}
-=======
-  character-entities-html4@2.1.0:
-    resolution: {integrity: sha512-1v7fgQRj6hnSwFpq1Eu0ynr/CDEw0rXo2B61qXrLNdHZmPKgb7fqS1a2JwF0rISo9q77jDI8VMEHoApn8qDoZA==}
-
-  character-entities-legacy@3.0.0:
-    resolution: {integrity: sha512-RpPp0asT/6ufRm//AJVwpViZbGM/MkjQFxJccQRHmISF/22NBtsHqAWmL+/pmkPWoIUJdWyeVleTl1wydHATVQ==}
->>>>>>> 2219d4d4
 
   ci-info@3.9.0:
     resolution: {integrity: sha512-NIxF55hv4nSqQswkAeiOi1r83xy8JldOFDTWiug55KBu9Jnblncd2U6ViHmYgHf01TPZS77NJBhBMKdWj9HQMQ==}
@@ -2415,15 +2406,13 @@
     resolution: {integrity: sha512-g7nH6P6dyDioJogAAGprGpCtVImJhpPk/roCzdb3fIh61/s/nPsfR6onyMwkCAR/OlC3yBC0lESvUoQEAssIrw==}
     engines: {node: '>= 0.8'}
 
-<<<<<<< HEAD
+  dequal@2.0.3:
+    resolution: {integrity: sha512-0je+qPKHEMohvfRTCEo3CrPG6cAzAYgmzKyxRiYSSDkS6eGJdyVJm7WaYA5ECaAD9wLB2T4EEeymA5aFVcYXCA==}
+    engines: {node: '>=6'}
+
   detect-indent@6.1.0:
     resolution: {integrity: sha512-reYkTUJAZb9gUuZ2RvVCNhVHdg62RHnJ7WJl8ftMi4diZ6NWlciOzQN88pUhSELEwflJht4oQDv0F0BMlwaYtA==}
     engines: {node: '>=8'}
-=======
-  dequal@2.0.3:
-    resolution: {integrity: sha512-0je+qPKHEMohvfRTCEo3CrPG6cAzAYgmzKyxRiYSSDkS6eGJdyVJm7WaYA5ECaAD9wLB2T4EEeymA5aFVcYXCA==}
-    engines: {node: '>=6'}
->>>>>>> 2219d4d4
 
   detect-newline@3.1.0:
     resolution: {integrity: sha512-TLz+x/vEXm/Y7P7wn1EJFNLxYpUD4TgMosxY6fAVJUnJMbupHBOncxyWUG9OpTaH9EBD7uFI5LfEgmMOc54DsA==}
@@ -2474,15 +2463,13 @@
     resolution: {integrity: sha512-Q0n9HRi4m6JuGIV1eFlmvJB7ZEVxu93IrMyiMsGC0lrMJMWzRgx6WGquyfQgZVb31vhGgXnfmPNNXmxnOkRBrg==}
     engines: {node: '>= 0.8'}
 
-<<<<<<< HEAD
   enquirer@2.4.1:
     resolution: {integrity: sha512-rRqJg/6gd538VHvR3PSrdRBb/1Vy2YfzHqzvbhGIQpDRKIa4FgV/54b5Q1xYSxOOwKvjXweS26E0Q+nAMwp2pQ==}
     engines: {node: '>=8.6'}
-=======
+
   entities@4.5.0:
     resolution: {integrity: sha512-V0hjH4dGPh9Ao5p0MoRY6BVqtwCjhz6vI5LT8AJ55H+4g9/4vbHx1I54fS0XuclLhDHArPQCiMjDxjaL8fPxhw==}
     engines: {node: '>=0.12'}
->>>>>>> 2219d4d4
 
   error-ex@1.3.2:
     resolution: {integrity: sha512-7dFHNmqeFSEt2ZBsCriorKnn3Z2pj+fd9kmI6QoWw4//DL+icEBfc0U7qJCisqrTsKTjw4fNFy2pW9OqStD84g==}
@@ -2965,15 +2952,13 @@
     resolution: {integrity: sha512-mE00Gnza5EEB3Ds0HfMyllZzbBrmLOX3vfWoj9A9PEnTfratQ/BcaJOuMhnkhjXvb2+FkY3VuHqtAGpTPmglFQ==}
     engines: {node: '>=18'}
 
-<<<<<<< HEAD
+  is-what@4.1.16:
+    resolution: {integrity: sha512-ZhMwEosbFJkA0YhFnNDgTM4ZxDRsS6HqTo7qsZM08fehyRYIYa0yHu5R6mgo1n/8MgaPBXiPimPD77baVFYg+A==}
+    engines: {node: '>=12.13'}
+
   is-windows@1.0.2:
     resolution: {integrity: sha512-eXK1UInq2bPmjyX6e3VHIzMLobc4J94i4AWn+Hpq3OU5KkrRC96OAcR3PRJ/pGu6m8TRnBHP9dkXQVsT/COVIA==}
     engines: {node: '>=0.10.0'}
-=======
-  is-what@4.1.16:
-    resolution: {integrity: sha512-ZhMwEosbFJkA0YhFnNDgTM4ZxDRsS6HqTo7qsZM08fehyRYIYa0yHu5R6mgo1n/8MgaPBXiPimPD77baVFYg+A==}
-    engines: {node: '>=12.13'}
->>>>>>> 2219d4d4
 
   isexe@2.0.0:
     resolution: {integrity: sha512-RHxMLp9lnKHGHRng9QFhRCMbYAcVpn69smSGcq3f36xjgVVWThj4qqLbTLlq7Ssj8B+fIQ1EuCEGI2lKsyQeIw==}
@@ -3404,17 +3389,15 @@
     resolution: {integrity: sha512-G6T0ZX48xgozx7587koeX9Ys2NYy6Gmv//P89sEte9V9whIapMNF4idKxnW2QtCcLiTWlb/wfCabAtAFWhhBow==}
     engines: {node: '>=16 || 14 >=14.17'}
 
-<<<<<<< HEAD
+  minisearch@7.1.2:
+    resolution: {integrity: sha512-R1Pd9eF+MD5JYDDSPAp/q1ougKglm14uEkPMvQ/05RGmx6G9wvmLTrTI/Q5iPNJLYqNdsDQ7qTGIcNWR+FrHmA==}
+
+  mitt@3.0.1:
+    resolution: {integrity: sha512-vKivATfr97l2/QBCYAkXYDbrIWPM2IIKEl7YPhjCvKlG3kE2gm+uBo6nEXK3M5/Ffh/FLpKExzOQ3JJoJGFKBw==}
+
   mri@1.2.0:
     resolution: {integrity: sha512-tzzskb3bG8LvYGFF/mDTpq3jpI6Q9wc3LEmBaghu+DdCssd1FakN7Bc0hVNmEyGq1bq3RgfkCb3cmQLpNPOroA==}
     engines: {node: '>=4'}
-=======
-  minisearch@7.1.2:
-    resolution: {integrity: sha512-R1Pd9eF+MD5JYDDSPAp/q1ougKglm14uEkPMvQ/05RGmx6G9wvmLTrTI/Q5iPNJLYqNdsDQ7qTGIcNWR+FrHmA==}
-
-  mitt@3.0.1:
-    resolution: {integrity: sha512-vKivATfr97l2/QBCYAkXYDbrIWPM2IIKEl7YPhjCvKlG3kE2gm+uBo6nEXK3M5/Ffh/FLpKExzOQ3JJoJGFKBw==}
->>>>>>> 2219d4d4
 
   ms@2.1.3:
     resolution: {integrity: sha512-6FlzubTLZG3J2a/NVCAleEhjzq5oxgHyaCU9yYXvcLsvoVaHJq/s5xXI6/XXP6tz7R9xAOtHnSO/tXtF3WRTlA==}
@@ -3914,17 +3897,15 @@
     resolution: {integrity: sha512-UjgapumWlbMhkBgzT7Ykc5YXUT46F0iKu8SGXq0bcwP5dz/h0Plj6enJqjz1Zbq2l5WaqYnrVbwWOWMyF3F47g==}
     engines: {node: '>=0.10.0'}
 
-<<<<<<< HEAD
+  space-separated-tokens@2.0.2:
+    resolution: {integrity: sha512-PEGlAwrG8yXGXRjW32fGbg66JAlOAwbObuqVoJpv/mRgoWDQfgH1wDPvtzWyUSNAXBGSk8h755YDbbcEy3SH2Q==}
+
   spawndamnit@3.0.1:
     resolution: {integrity: sha512-MmnduQUuHCoFckZoWnXsTg7JaiLBJrKFj9UI2MbRPGaJeVpsLcVBu6P/IGZovziM/YBsellCmsprgNA+w0CzVg==}
-=======
-  space-separated-tokens@2.0.2:
-    resolution: {integrity: sha512-PEGlAwrG8yXGXRjW32fGbg66JAlOAwbObuqVoJpv/mRgoWDQfgH1wDPvtzWyUSNAXBGSk8h755YDbbcEy3SH2Q==}
 
   speakingurl@14.0.1:
     resolution: {integrity: sha512-1POYv7uv2gXoyGFpBCmpDVSNV74IfsWlDW216UPjbWufNf+bSU6GdbDsxdcxtfwb4xlI3yxzOTKClUosxARYrQ==}
     engines: {node: '>=0.10.0'}
->>>>>>> 2219d4d4
 
   sprintf-js@1.0.3:
     resolution: {integrity: sha512-D9cPgkvLlV3t3IzL0D0YLvGA9Ahk4PcvVwUbN0dSGr1aP0Nrt4AEnTUbuGvquEC0mA64Gqt1fzirlRs5ibXx8g==}
@@ -4090,26 +4071,24 @@
   undici-types@6.21.0:
     resolution: {integrity: sha512-iwDZqg0QAGrg9Rav5H4n0M64c3mkR59cJ6wQp+7C4nI0gsmExaedaYLNO44eT4AtBBwjbTiGPMlt2Md0T9H9JQ==}
 
-<<<<<<< HEAD
+  unist-util-is@6.0.0:
+    resolution: {integrity: sha512-2qCTHimwdxLfz+YzdGfkqNlH0tLi9xjTnHddPmJwtIG9MGsdbutfTc4P+haPD7l7Cjxf/WZj+we5qfVPvvxfYw==}
+
+  unist-util-position@5.0.0:
+    resolution: {integrity: sha512-fucsC7HjXvkB5R3kTCO7kUjRdrS0BJt3M/FPxmHMBOm8JQi2BsHAHFsy27E0EolP8rp0NzXsJ+jNPyDWvOJZPA==}
+
+  unist-util-stringify-position@4.0.0:
+    resolution: {integrity: sha512-0ASV06AAoKCDkS2+xw5RXJywruurpbC4JZSm7nr7MOt1ojAzvyyaO+UxZf18j8FCF6kmzCZKcAgN/yu2gm2XgQ==}
+
+  unist-util-visit-parents@6.0.1:
+    resolution: {integrity: sha512-L/PqWzfTP9lzzEa6CKs0k2nARxTdZduw3zyh8d2NVBnsyvHjSX4TWse388YrrQKbvI8w20fGjGlhgT96WwKykw==}
+
+  unist-util-visit@5.0.0:
+    resolution: {integrity: sha512-MR04uvD+07cwl/yhVuVWAtw+3GOR/knlL55Nd/wAdblk27GCVt3lqpTivy/tkJcZoNPzTwS1Y+KMojlLDhoTzg==}
+
   universalify@0.1.2:
     resolution: {integrity: sha512-rBJeI5CXAlmy1pV+617WB9J63U6XcazHHF2f2dbJix4XzpUF0RS3Zbj0FGIOCAva5P/d/GBOYaACQ1w+0azUkg==}
     engines: {node: '>= 4.0.0'}
-=======
-  unist-util-is@6.0.0:
-    resolution: {integrity: sha512-2qCTHimwdxLfz+YzdGfkqNlH0tLi9xjTnHddPmJwtIG9MGsdbutfTc4P+haPD7l7Cjxf/WZj+we5qfVPvvxfYw==}
-
-  unist-util-position@5.0.0:
-    resolution: {integrity: sha512-fucsC7HjXvkB5R3kTCO7kUjRdrS0BJt3M/FPxmHMBOm8JQi2BsHAHFsy27E0EolP8rp0NzXsJ+jNPyDWvOJZPA==}
-
-  unist-util-stringify-position@4.0.0:
-    resolution: {integrity: sha512-0ASV06AAoKCDkS2+xw5RXJywruurpbC4JZSm7nr7MOt1ojAzvyyaO+UxZf18j8FCF6kmzCZKcAgN/yu2gm2XgQ==}
-
-  unist-util-visit-parents@6.0.1:
-    resolution: {integrity: sha512-L/PqWzfTP9lzzEa6CKs0k2nARxTdZduw3zyh8d2NVBnsyvHjSX4TWse388YrrQKbvI8w20fGjGlhgT96WwKykw==}
-
-  unist-util-visit@5.0.0:
-    resolution: {integrity: sha512-MR04uvD+07cwl/yhVuVWAtw+3GOR/knlL55Nd/wAdblk27GCVt3lqpTivy/tkJcZoNPzTwS1Y+KMojlLDhoTzg==}
->>>>>>> 2219d4d4
 
   universalify@0.2.0:
     resolution: {integrity: sha512-CJ1QgKmNg3CwvAv/kOFmtnEN05f0D/cn9QntgNOQlQF9dgvVTHj3t+8JPdjqawCHk7V/KA+fbUqzZ9XWhcqPUg==}
@@ -5003,7 +4982,6 @@
 
   '@cfworker/json-schema@4.1.1': {}
 
-<<<<<<< HEAD
   '@changesets/apply-release-plan@7.0.12':
     dependencies:
       '@changesets/config': 3.1.1
@@ -5018,7 +4996,7 @@
       outdent: 0.5.0
       prettier: 2.8.8
       resolve-from: 5.0.0
-      semver: 7.7.1
+      semver: 7.7.2
 
   '@changesets/assemble-release-plan@6.0.8':
     dependencies:
@@ -5027,7 +5005,7 @@
       '@changesets/should-skip-package': 0.1.2
       '@changesets/types': 6.1.0
       '@manypkg/get-packages': 1.1.3
-      semver: 7.7.1
+      semver: 7.7.2
 
   '@changesets/changelog-git@0.2.1':
     dependencies:
@@ -5060,7 +5038,7 @@
       package-manager-detector: 0.2.11
       picocolors: 1.1.1
       resolve-from: 5.0.0
-      semver: 7.7.1
+      semver: 7.7.2
       spawndamnit: 3.0.1
       term-size: 2.2.1
 
@@ -5083,7 +5061,7 @@
       '@changesets/types': 6.1.0
       '@manypkg/get-packages': 1.1.3
       picocolors: 1.1.1
-      semver: 7.7.1
+      semver: 7.7.2
 
   '@changesets/get-release-plan@4.0.12':
     dependencies:
@@ -5145,7 +5123,7 @@
       fs-extra: 7.0.1
       human-id: 4.1.1
       prettier: 2.8.8
-=======
+
   '@docsearch/css@3.8.2': {}
 
   '@docsearch/js@3.8.2(@algolia/client-search@5.25.0)(search-insights@2.17.3)':
@@ -5313,7 +5291,6 @@
 
   '@esbuild/win32-x64@0.25.4':
     optional: true
->>>>>>> 2219d4d4
 
   '@eslint-community/eslint-utils@4.6.0(eslint@9.26.0)':
     dependencies:
@@ -6216,17 +6193,9 @@
       '@types/node': 22.15.18
       form-data: 4.0.2
 
-<<<<<<< HEAD
   '@types/node@12.20.55': {}
 
-  '@types/node@18.19.86':
-    dependencies:
-      undici-types: 5.26.5
-
-  '@types/node@18.19.87':
-=======
   '@types/node@18.19.100':
->>>>>>> 2219d4d4
     dependencies:
       undici-types: 5.26.5
 
@@ -6529,7 +6498,7 @@
   axios@1.9.0(debug@4.4.1):
     dependencies:
       follow-redirects: 1.15.9(debug@4.4.1)
-      form-data: 4.0.0
+      form-data: 4.0.2
       proxy-from-env: 1.1.0
     transitivePeerDependencies:
       - debug
@@ -6694,13 +6663,11 @@
 
   char-regex@1.0.2: {}
 
-<<<<<<< HEAD
+  character-entities-html4@2.1.0: {}
+
+  character-entities-legacy@3.0.0: {}
+
   chardet@0.7.0: {}
-=======
-  character-entities-html4@2.1.0: {}
-
-  character-entities-legacy@3.0.0: {}
->>>>>>> 2219d4d4
 
   ci-info@3.9.0: {}
 
@@ -6806,11 +6773,9 @@
 
   depd@2.0.0: {}
 
-<<<<<<< HEAD
+  dequal@2.0.3: {}
+
   detect-indent@6.1.0: {}
-=======
-  dequal@2.0.3: {}
->>>>>>> 2219d4d4
 
   detect-newline@3.1.0: {}
 
@@ -6850,14 +6815,12 @@
 
   encodeurl@2.0.0: {}
 
-<<<<<<< HEAD
   enquirer@2.4.1:
     dependencies:
       ansi-colors: 4.1.3
       strip-ansi: 6.0.1
-=======
+
   entities@4.5.0: {}
->>>>>>> 2219d4d4
 
   error-ex@1.3.2:
     dependencies:
@@ -7430,11 +7393,9 @@
 
   is-unicode-supported@2.1.0: {}
 
-<<<<<<< HEAD
+  is-what@4.1.16: {}
+
   is-windows@1.0.2: {}
-=======
-  is-what@4.1.16: {}
->>>>>>> 2219d4d4
 
   isexe@2.0.0: {}
 
@@ -8016,13 +7977,11 @@
     dependencies:
       brace-expansion: 2.0.1
 
-<<<<<<< HEAD
+  minisearch@7.1.2: {}
+
+  mitt@3.0.1: {}
+
   mri@1.2.0: {}
-=======
-  minisearch@7.1.2: {}
-
-  mitt@3.0.1: {}
->>>>>>> 2219d4d4
 
   ms@2.1.3: {}
 
@@ -8507,16 +8466,14 @@
 
   source-map@0.6.1: {}
 
-<<<<<<< HEAD
+  space-separated-tokens@2.0.2: {}
+
   spawndamnit@3.0.1:
     dependencies:
       cross-spawn: 7.0.6
       signal-exit: 4.1.0
-=======
-  space-separated-tokens@2.0.2: {}
 
   speakingurl@14.0.1: {}
->>>>>>> 2219d4d4
 
   sprintf-js@1.0.3: {}
 
@@ -8665,9 +8622,6 @@
 
   undici-types@6.21.0: {}
 
-<<<<<<< HEAD
-  universalify@0.1.2: {}
-=======
   unist-util-is@6.0.0:
     dependencies:
       '@types/unist': 3.0.3
@@ -8690,7 +8644,8 @@
       '@types/unist': 3.0.3
       unist-util-is: 6.0.0
       unist-util-visit-parents: 6.0.1
->>>>>>> 2219d4d4
+
+  universalify@0.1.2: {}
 
   universalify@0.2.0: {}
 
